# Copyright (c) 2001-2004, Roger Dingledine
# Copyright (c) 2004-2006, Roger Dingledine, Nick Mathewson
# Copyright (c) 2007-2018, The Tor Project, Inc.
# See LICENSE for licensing information

ACLOCAL_AMFLAGS = -I m4

noinst_LIBRARIES=
EXTRA_DIST=
noinst_HEADERS=
bin_PROGRAMS=
EXTRA_PROGRAMS=
CLEANFILES=
TESTS=
noinst_PROGRAMS=
DISTCLEANFILES=
bin_SCRIPTS=
AM_CPPFLAGS=\
	-I$(top_srcdir)/src \
	-I$(top_srcdir)/src/ext \
	-I$(top_srcdir)/src/ext/trunnel \
	-I$(top_srcdir)/src/trunnel

AM_CFLAGS=@TOR_SYSTEMD_CFLAGS@ @CFLAGS_BUGTRAP@ @TOR_LZMA_CFLAGS@ @TOR_ZSTD_CFLAGS@
SHELL=@SHELL@

if COVERAGE_ENABLED
TESTING_TOR_BINARY=$(top_builddir)/src/or/tor-cov$(EXEEXT)
else
TESTING_TOR_BINARY=$(top_builddir)/src/or/tor$(EXEEXT)
endif

if USE_RUST
rust_ldadd=$(top_builddir)/src/rust/target/release/@TOR_RUST_STATIC_NAME@ \
	@TOR_RUST_EXTRA_LIBS@
else
rust_ldadd=
endif

# "Common" libraries used to link tor's utility code.
TOR_UTIL_LIBS = \
	src/common/libor.a \
<<<<<<< HEAD
	src/lib/libtor-container.a \
=======
        src/lib/libtor-sandbox.a \
>>>>>>> 05040a9e
	src/lib/libtor-net.a \
        src/lib/libtor-log.a \
        src/lib/libtor-lock.a \
        src/lib/libtor-fdio.a \
        src/lib/libtor-string.a \
        src/lib/libtor-smartlist-core.a \
	src/lib/libtor-malloc.a \
        src/lib/libtor-wallclock.a \
        src/lib/libtor-err.a \
        src/lib/libtor-intmath.a \
	src/lib/libtor-ctime.a

# Variants of the above for linking the testing variant of tor (for coverage
# and tests)
TOR_UTIL_TESTING_LIBS = \
	src/common/libor-testing.a \
<<<<<<< HEAD
	src/lib/libtor-container-testing.a \
=======
        src/lib/libtor-sandbox-testing.a \
>>>>>>> 05040a9e
	src/lib/libtor-net-testing.a \
        src/lib/libtor-log-testing.a \
        src/lib/libtor-lock-testing.a \
        src/lib/libtor-fdio-testing.a \
        src/lib/libtor-string-testing.a \
        src/lib/libtor-smartlist-core-testing.a \
	src/lib/libtor-malloc-testing.a \
        src/lib/libtor-wallclock-testing.a \
        src/lib/libtor-err-testing.a \
        src/lib/libtor-intmath.a \
        src/lib/libtor-ctime-testing.a

# Internal crypto libraries used in Tor
TOR_CRYPTO_LIBS = \
	src/lib/libtor-tls.a \
	src/lib/libtor-crypt-ops.a \
	$(LIBKECCAK_TINY) \
	$(LIBDONNA)

# Variants of the above for linking the testing variant of tor (for coverage
# and tests)
TOR_CRYPTO_TESTING_LIBS = \
	src/lib/libtor-tls-testing.a \
	src/lib/libtor-crypt-ops-testing.a \
	$(LIBKECCAK_TINY) \
	$(LIBDONNA)

# All static libraries used to link tor.
TOR_INTERNAL_LIBS = \
	src/or/libtor-app.a \
        src/lib/libtor-compress.a \
	$(TOR_CRYPTO_LIBS) \
	$(TOR_UTIL_LIBS) \
	src/common/libor-event.a \
	src/trunnel/libor-trunnel.a \
	src/lib/libtor-trace.a

# Variants of the above for linking the testing variant of tor (for coverage
# and tests)
TOR_INTERNAL_TESTING_LIBS = \
	src/or/libtor-app-testing.a \
        src/lib/libtor-compress-testing.a \
	$(TOR_CRYPTO_TESTING_LIBS) \
	$(TOR_UTIL_TESTING_LIBS) \
	src/common/libor-event-testing.a \
	src/trunnel/libor-trunnel-testing.a \
	src/lib/libtor-trace.a

# All libraries used to link tor-cov

include src/include.am
include doc/include.am
include contrib/include.am

EXTRA_DIST+= \
	ChangeLog					\
	CONTRIBUTING					\
	INSTALL						\
	LICENSE						\
	Makefile.nmake					\
	README						\
	ReleaseNotes					\
	scripts/maint/checkIncludes.py                  \
	scripts/maint/checkSpace.pl

## This tells etags how to find mockable function definitions.
AM_ETAGSFLAGS=--regex='{c}/MOCK_IMPL([^,]+,\W*\([a-zA-Z0-9_]+\)\W*,/\1/s'

if COVERAGE_ENABLED
TEST_CFLAGS=-fno-inline -fprofile-arcs -ftest-coverage
if DISABLE_ASSERTS_IN_UNIT_TESTS
TEST_CPPFLAGS=-DTOR_UNIT_TESTS -DTOR_COVERAGE -DDISABLE_ASSERTS_IN_UNIT_TESTS @TOR_MODULES_ALL_ENABLED@
else
TEST_CPPFLAGS=-DTOR_UNIT_TESTS -DTOR_COVERAGE @TOR_MODULES_ALL_ENABLED@
endif
TEST_NETWORK_FLAGS=--coverage --hs-multi-client 1
else
TEST_CFLAGS=
TEST_CPPFLAGS=-DTOR_UNIT_TESTS @TOR_MODULES_ALL_ENABLED@
TEST_NETWORK_FLAGS=--hs-multi-client 1
endif
TEST_NETWORK_WARNING_FLAGS=--quiet --only-warnings

if LIBFUZZER_ENABLED
TEST_CFLAGS += -fsanitize-coverage=trace-pc-guard,trace-cmp,trace-div
# not "edge"
endif

TEST_NETWORK_ALL_LOG_DIR=$(top_builddir)/test_network_log
TEST_NETWORK_ALL_DRIVER_FLAGS=--color-tests yes

#install-data-local:
#	$(INSTALL) -m 755 -d $(LOCALSTATEDIR)/lib/tor

# Allows to override rpmbuild with rpmbuild-md5 from fedora-packager so that
# building for EL5 won't fail on https://bugzilla.redhat.com/show_bug.cgi?id=490613
RPMBUILD ?= rpmbuild

# Use automake's dist-gzip target to build the tarball
dist-rpm: dist-gzip
	TIMESTAMP=$$(date +"%Y-%m-%d_%H.%M.%S"); 				\
	RPM_BUILD_DIR=$$(mktemp -d "/tmp/tor-rpm-build-$$TIMESTAMP-XXXX");	\
	mkdir -p "$$RPM_BUILD_DIR"/{BUILD,RPMS,SOURCES/"tor-$(VERSION)",SPECS,SRPMS}; \
	cp -fa "$(distdir).tar.gz" "$$RPM_BUILD_DIR"/SOURCES/;			\
	LIBS=-lrt $(RPMBUILD) -ba --define "_topdir $$RPM_BUILD_DIR" tor.spec; 	\
	cp -fa "$$RPM_BUILD_DIR"/SRPMS/* .;                           		\
	cp -fa "$$RPM_BUILD_DIR"/RPMS/* .;                            		\
	rm -rf "$$RPM_BUILD_DIR";						\
	echo "RPM build finished";						\
	#end of dist-rpm

doxygen:
	doxygen && cd doc/doxygen/latex && make

test: all
	$(top_builddir)/src/test/test

check-local: check-spaces check-changes

need-chutney-path:
	@if test ! -d "$$CHUTNEY_PATH"; then \
		echo '$$CHUTNEY_PATH was not set.'; \
		if test -d $(top_srcdir)/../chutney -a -x $(top_srcdir)/../chutney/chutney; then \
			echo "Assuming test-network.sh will find" $(top_srcdir)/../chutney; \
		else \
			echo; \
			echo "To run these tests, git clone https://git.torproject.org/chutney.git ; export CHUTNEY_PATH=\`pwd\`/chutney"; \
			exit 1; \
		fi \
	fi

# Note that test-network requires a copy of Chutney in $CHUTNEY_PATH.
# Chutney can be cloned from https://git.torproject.org/chutney.git .
test-network: need-chutney-path $(TESTING_TOR_BINARY) src/tools/tor-gencert
	$(top_srcdir)/src/test/test-network.sh $(TEST_NETWORK_FLAGS)

# Run all available tests using automake's test-driver
# only run IPv6 tests if we can ping6 ::1 (localhost)
# only run IPv6 tests if we can ping ::1 (localhost)
# some IPv6 tests will fail without an IPv6 DNS server (see #16971 and #17011)
# only run mixed tests if we have a tor-stable binary
# Try the syntax for BSD ping6, Linux ping6, and Linux ping -6,
# because they're incompatible
test-network-all: need-chutney-path test-driver $(TESTING_TOR_BINARY) src/tools/tor-gencert
	mkdir -p $(TEST_NETWORK_ALL_LOG_DIR)
	@flavors="$(TEST_CHUTNEY_FLAVORS)"; \
	if ping6 -q -c 1 -o ::1 >/dev/null 2>&1 || ping6 -q -c 1 -W 1 ::1 >/dev/null 2>&1 || ping -6 -c 1 -W 1 ::1 >/dev/null 2>&1; then \
		echo "ping6 ::1 or ping ::1 succeeded, running IPv6 flavors: $(TEST_CHUTNEY_FLAVORS_IPV6)."; \
		flavors="$$flavors $(TEST_CHUTNEY_FLAVORS_IPV6)"; \
	else \
		echo "ping6 ::1 and ping ::1 failed, skipping IPv6 flavors: $(TEST_CHUTNEY_FLAVORS_IPV6)."; \
		skip_flavors="$$skip_flavors $(TEST_CHUTNEY_FLAVORS_IPV6)"; \
	fi; \
	if command -v tor-stable >/dev/null 2>&1; then \
		echo "tor-stable found, running mixed flavors: $(TEST_CHUTNEY_FLAVORS_MIXED)."; \
		flavors="$$flavors $(TEST_CHUTNEY_FLAVORS_MIXED)"; \
	else \
		echo "tor-stable not found, skipping mixed flavors: $(TEST_CHUTNEY_FLAVORS_MIXED)."; \
		skip_flavors="$$skip_flavors $(TEST_CHUTNEY_FLAVORS_MIXED)"; \
	fi; \
	for f in $$skip_flavors; do \
		echo "SKIP: $$f"; \
	done; \
	for f in $$flavors; do \
		$(SHELL) $(top_srcdir)/test-driver --test-name $$f --log-file $(TEST_NETWORK_ALL_LOG_DIR)/$$f.log --trs-file $(TEST_NETWORK_ALL_LOG_DIR)/$$f.trs $(TEST_NETWORK_ALL_DRIVER_FLAGS) $(top_srcdir)/src/test/test-network.sh --flavor $$f $(TEST_NETWORK_FLAGS); \
		$(top_srcdir)/src/test/test-network.sh $(TEST_NETWORK_WARNING_FLAGS); \
	done; \
	echo "Log and result files are available in $(TEST_NETWORK_ALL_LOG_DIR)."; \
	! grep -q FAIL test_network_log/*.trs

need-stem-path:
	@if test ! -d "$$STEM_SOURCE_DIR"; then \
		echo '$$STEM_SOURCE_DIR was not set.'; echo; \
		echo "To run these tests, git clone https://git.torproject.org/stem.git/ ; export STEM_SOURCE_DIR=\`pwd\`/stem"; \
		exit 1; \
	fi

test-stem: need-stem-path $(TESTING_TOR_BINARY)
	@$(PYTHON) "$$STEM_SOURCE_DIR"/run_tests.py --tor "$(TESTING_TOR_BINARY)" --all --log notice --target RUN_ALL;

test-stem-full: need-stem-path $(TESTING_TOR_BINARY)
	@$(PYTHON) "$$STEM_SOURCE_DIR"/run_tests.py --tor "$(TESTING_TOR_BINARY)" --all --log notice --target RUN_ALL,ONLINE -v;

test-full: need-stem-path need-chutney-path check test-network test-stem

test-full-online: need-stem-path need-chutney-path check test-network test-stem-full

reset-gcov:
	rm -f $(top_builddir)/src/*/*.gcda $(top_builddir)/src/*/*/*.gcda

HTML_COVER_DIR=$(top_builddir)/coverage_html
coverage-html: all
if COVERAGE_ENABLED
	test -e "`which lcov`" || (echo "lcov must be installed. See <http://ltp.sourceforge.net/coverage/lcov.php>." && false)
	test -d "$(HTML_COVER_DIR)" || $(MKDIR_P) "$(HTML_COVER_DIR)"
	lcov --rc lcov_branch_coverage=1 --directory $(top_builddir)/src --zerocounters
	$(MAKE) reset-gcov
	$(MAKE) check
	lcov --capture --rc lcov_branch_coverage=1 --no-external --directory $(top_builddir) --base-directory $(top_srcdir) --output-file "$(HTML_COVER_DIR)/lcov.tmp"
	lcov --remove "$(HTML_COVER_DIR)/lcov.tmp" --rc lcov_branch_coverage=1 'test/*' 'ext/tinytest*' '/usr/*' --output-file "$(HTML_COVER_DIR)/lcov.info"
	genhtml --branch-coverage -o "$(HTML_COVER_DIR)" "$(HTML_COVER_DIR)/lcov.info"
else
	@printf "Not configured with --enable-coverage, run ./configure --enable-coverage\n"
endif

coverage-html-full: all
	test -e "`which lcov`" || (echo "lcov must be installed. See <http://ltp.sourceforge.net/coverage/lcov.php>." && false)
	test -d "$(HTML_COVER_DIR)" || mkdir -p "$(HTML_COVER_DIR)"
	lcov --rc lcov_branch_coverage=1 --directory ./src --zerocounters
	$(MAKE) reset-gcov
	$(MAKE) check
	$(MAKE) test-stem-full
	CHUTNEY_TOR=tor-cov CHUTNEY_TOR_GENCERT=tor-cov-gencert $(top_srcdir)/src/test/test-network.sh
	CHUTNEY_TOR=tor-cov CHUTNEY_TOR_GENCERT=tor-cov-gencert $(top_srcdir)/src/test/test-network.sh --flavor hs
	lcov --capture --rc lcov_branch_coverage=1 --no-external --directory . --output-file "$(HTML_COVER_DIR)/lcov.tmp"
	lcov --remove "$(HTML_COVER_DIR)/lcov.tmp" --rc lcov_branch_coverage=1 'test/*' 'ext/tinytest*' '/usr/*' --output-file "$(HTML_COVER_DIR)/lcov.info"
	genhtml --branch-coverage -o "$(HTML_COVER_DIR)" "$(HTML_COVER_DIR)/lcov.info"

# Avoid strlcpy.c, strlcat.c, aes.c, OpenBSD_malloc_Linux.c, sha256.c,
# tinytest*.[ch]
check-spaces:
if USE_PERL
	$(PERL) $(top_srcdir)/scripts/maint/checkSpace.pl -C \
		$(top_srcdir)/src/common/*.[ch] \
		$(top_srcdir)/src/lib/*/*.[ch] \
		$(top_srcdir)/src/or/*.[ch] \
		$(top_srcdir)/src/or/*/*.[ch] \
		$(top_srcdir)/src/test/*.[ch] \
		$(top_srcdir)/src/test/*/*.[ch] \
		$(top_srcdir)/src/tools/*.[ch]
endif

check-includes:
if USEPYTHON
	$(top_srcdir)/scripts/maint/checkIncludes.py
endif

check-docs: all
	$(PERL) $(top_builddir)/scripts/maint/checkOptionDocs.pl

check-logs:
	$(top_srcdir)/scripts/maint/checkLogs.pl \
		$(top_srcdir)/src/*/*.[ch] | sort -n

.PHONY: check-typos
check-typos:
	@if test -x "`which misspell 2>&1;true`"; then \
		echo "Checking for Typos ..."; \
		(misspell \
			$(top_srcdir)/src/[^e]*/*.[ch] \
			$(top_srcdir)/doc \
			$(top_srcdir)/contrib \
			$(top_srcdir)/scripts \
			$(top_srcdir)/README \
			$(top_srcdir)/ChangeLog \
			$(top_srcdir)/INSTALL \
			$(top_srcdir)/ReleaseNotes \
			$(top_srcdir)/LICENSE); \
	else \
		echo "Tor can use misspell to check for typos."; \
		echo "It seems that you don't have misspell installed."; \
		echo "You can install the latest version of misspell here: https://github.com/client9/misspell#install"; \
	fi

.PHONY: clippy
clippy:
if USE_RUST
	@if test -x "`which cargo-clippy 2>&1;true`"; then \
		echo "Running cargo clippy ..."; \
		echo "Prepare yourself for the onslaught of suggestions ..."; \
		(cd "$(top_srcdir)/src/rust" && cargo clippy); \
	else \
		echo "Tor can use clippy to lint Rust code."; \
		echo "However, it seems that you don't have clippy installed."; \
		echo "You can install the latest version of clippy by following the directions here: https://github.com/rust-lang-nursery/rust-clippy"; \
	fi
endif

.PHONY: check-changes
check-changes:
if USEPYTHON
	@if test -d "$(top_srcdir)/changes"; then \
		$(PYTHON) $(top_srcdir)/scripts/maint/lintChanges.py $(top_srcdir)/changes; \
		fi
endif

.PHONY: update-versions
update-versions:
	$(PERL) $(top_builddir)/scripts/maint/updateVersions.pl

.PHONY: callgraph
callgraph:
	$(top_builddir)/scripts/maint/run_calltool.sh

version:
	@echo "Tor @VERSION@"
	@if test -d "$(top_srcdir)/.git" && test -x "`which git 2>&1;true`"; then \
	   echo -n "git: " ;\
	   (cd "$(top_srcdir)" && git rev-parse --short=16 HEAD); \
	fi

mostlyclean-local:
	rm -f $(top_builddir)/src/*/*.gc{da,no} $(top_builddir)/src/*/*/*.gc{da,no}
	rm -rf $(HTML_COVER_DIR)
	rm -rf $(top_builddir)/doc/doxygen
	rm -rf $(TEST_NETWORK_ALL_LOG_DIR)

clean-local:
	rm -rf $(top_builddir)/src/rust/target
	rm -rf $(top_builddir)/src/rust/.cargo/registry

if USE_RUST
distclean-local: distclean-rust
endif

# This relies on some internal details of how automake implements
# distcheck.  We check two directories because automake-1.15 changed
# from $(distdir)/_build to $(distdir)/_build/sub.
show-distdir-testlog:
	@if test -d "$(distdir)/_build/sub"; then \
	  cat $(distdir)/_build/sub/$(TEST_SUITE_LOG); \
	else \
	  cat $(distdir)/_build/$(TEST_SUITE_LOG); fi<|MERGE_RESOLUTION|>--- conflicted
+++ resolved
@@ -40,11 +40,8 @@
 # "Common" libraries used to link tor's utility code.
 TOR_UTIL_LIBS = \
 	src/common/libor.a \
-<<<<<<< HEAD
+        src/lib/libtor-sandbox.a \
 	src/lib/libtor-container.a \
-=======
-        src/lib/libtor-sandbox.a \
->>>>>>> 05040a9e
 	src/lib/libtor-net.a \
         src/lib/libtor-log.a \
         src/lib/libtor-lock.a \
@@ -61,11 +58,8 @@
 # and tests)
 TOR_UTIL_TESTING_LIBS = \
 	src/common/libor-testing.a \
-<<<<<<< HEAD
+        src/lib/libtor-sandbox-testing.a \
 	src/lib/libtor-container-testing.a \
-=======
-        src/lib/libtor-sandbox-testing.a \
->>>>>>> 05040a9e
 	src/lib/libtor-net-testing.a \
         src/lib/libtor-log-testing.a \
         src/lib/libtor-lock-testing.a \
