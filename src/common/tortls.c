/* Copyright (c) 2003, Roger Dingledine.
 * Copyright (c) 2004-2006, Roger Dingledine, Nick Mathewson.
 * Copyright (c) 2007-2011, The Tor Project, Inc. */
/* See LICENSE for licensing information */

/**
 * \file tortls.c
 * \brief Wrapper functions to present a consistent interface to
 * TLS, SSL, and X.509 functions from OpenSSL.
 **/

/* (Unlike other tor functions, these
 * are prefixed with tor_ in order to avoid conflicting with OpenSSL
 * functions and variables.)
 */

#include "orconfig.h"

#if defined (WINCE)
#include <WinSock2.h>
#endif

#include <assert.h>
#ifdef MS_WINDOWS /*wrkard for dtls1.h >= 0.9.8m of "#include <winsock.h>"*/
 #ifndef WIN32_WINNT
 #define WIN32_WINNT 0x400
 #endif
 #ifndef _WIN32_WINNT
 #define _WIN32_WINNT 0x400
 #endif
 #define WIN32_LEAN_AND_MEAN
 #if defined(_MSC_VER) && (_MSC_VER < 1300)
    #include <winsock.h>
 #else
    #include <winsock2.h>
    #include <ws2tcpip.h>
 #endif
#endif
#include <openssl/ssl.h>
#include <openssl/ssl3.h>
#include <openssl/err.h>
#include <openssl/tls1.h>
#include <openssl/asn1.h>
#include <openssl/bio.h>
#include <openssl/opensslv.h>

#if OPENSSL_VERSION_NUMBER < 0x00907000l
#error "We require OpenSSL >= 0.9.7"
#endif

#ifdef USE_BUFFEREVENTS
#include <event2/bufferevent_ssl.h>
#include <event2/buffer.h>
#include <event2/event.h>
#include "compat_libevent.h"
#endif

#define CRYPTO_PRIVATE /* to import prototypes from crypto.h */
#define TORTLS_PRIVATE

#include "crypto.h"
#include "tortls.h"
#include "util.h"
#include "torlog.h"
#include "container.h"
#include <string.h>

/* Enable the "v2" TLS handshake.
 */
#define V2_HANDSHAKE_SERVER
#define V2_HANDSHAKE_CLIENT

/* Copied from or.h */
#define LEGAL_NICKNAME_CHARACTERS \
  "abcdefghijklmnopqrstuvwxyzABCDEFGHIJKLMNOPQRSTUVWXYZ0123456789"

/** How long do identity certificates live? (sec) */
#define IDENTITY_CERT_LIFETIME  (365*24*60*60)

#define ADDR(tls) (((tls) && (tls)->address) ? tls->address : "peer")

/* We redefine these so that we can run correctly even if the vendor gives us
 * a version of OpenSSL that does not match its header files.  (Apple: I am
 * looking at you.)
 */
#ifndef SSL_OP_ALLOW_UNSAFE_LEGACY_RENEGOTIATION
#define SSL_OP_ALLOW_UNSAFE_LEGACY_RENEGOTIATION 0x00040000L
#endif
#ifndef SSL3_FLAGS_ALLOW_UNSAFE_LEGACY_RENEGOTIATION
#define SSL3_FLAGS_ALLOW_UNSAFE_LEGACY_RENEGOTIATION 0x0010
#endif

/** Does the run-time openssl version look like we need
 * SSL_OP_ALLOW_UNSAFE_LEGACY_RENEGOTIATION? */
static int use_unsafe_renegotiation_op = 0;
/** Does the run-time openssl version look like we need
 * SSL3_FLAGS_ALLOW_UNSAFE_LEGACY_RENEGOTIATION? */
static int use_unsafe_renegotiation_flag = 0;

/** Structure that we use for a single certificate. */
struct tor_cert_t {
  X509 *cert;
  uint8_t *encoded;
  size_t encoded_len;
  unsigned pkey_digests_set : 1;
  digests_t cert_digests;
  digests_t pkey_digests;
};

/** Holds a SSL_CTX object and related state used to configure TLS
 * connections.
 */
typedef struct tor_tls_context_t {
  int refcnt;
  SSL_CTX *ctx;
  tor_cert_t *my_link_cert;
  tor_cert_t *my_id_cert;
  tor_cert_t *my_auth_cert;
  crypto_pk_env_t *link_key;
  crypto_pk_env_t *auth_key;
} tor_tls_context_t;

#define TOR_TLS_MAGIC 0x71571571

/** Holds a SSL object and its associated data.  Members are only
 * accessed from within tortls.c.
 */
struct tor_tls_t {
  uint32_t magic;
  tor_tls_context_t *context; /** A link to the context object for this tls. */
  SSL *ssl; /**< An OpenSSL SSL object. */
  int socket; /**< The underlying file descriptor for this TLS connection. */
  char *address; /**< An address to log when describing this connection. */
  enum {
    TOR_TLS_ST_HANDSHAKE, TOR_TLS_ST_OPEN, TOR_TLS_ST_GOTCLOSE,
    TOR_TLS_ST_SENTCLOSE, TOR_TLS_ST_CLOSED, TOR_TLS_ST_RENEGOTIATE,
    TOR_TLS_ST_BUFFEREVENT
  } state : 3; /**< The current SSL state, depending on which operations have
                * completed successfully. */
  unsigned int isServer:1; /**< True iff this is a server-side connection */
  unsigned int wasV2Handshake:1; /**< True iff the original handshake for
                                  * this connection used the updated version
                                  * of the connection protocol (client sends
                                  * different cipher list, server sends only
                                  * one certificate). */
  /** True iff we should call negotiated_callback when we're done reading. */
  unsigned int got_renegotiate:1;
  /** Incremented every time we start the server side of a handshake. */
  uint8_t server_handshake_count;
  size_t wantwrite_n; /**< 0 normally, >0 if we returned wantwrite last
                       * time. */
  /** Last values retrieved from BIO_number_read()/write(); see
   * tor_tls_get_n_raw_bytes() for usage.
   */
  unsigned long last_write_count;
  unsigned long last_read_count;
  /** If set, a callback to invoke whenever the client tries to renegotiate
   * the handshake. */
  void (*negotiated_callback)(tor_tls_t *tls, void *arg);
  /** Argument to pass to negotiated_callback. */
  void *callback_arg;
};

#ifdef V2_HANDSHAKE_CLIENT
/** An array of fake SSL_CIPHER objects that we use in order to trick OpenSSL
 * in client mode into advertising the ciphers we want.  See
 * rectify_client_ciphers() for details. */
static SSL_CIPHER *CLIENT_CIPHER_DUMMIES = NULL;
/** A stack of SSL_CIPHER objects, some real, some fake.
 * See rectify_client_ciphers() for details. */
static STACK_OF(SSL_CIPHER) *CLIENT_CIPHER_STACK = NULL;
#endif

/** The ex_data index in which we store a pointer to an SSL object's
 * corresponding tor_tls_t object. */
static int tor_tls_object_ex_data_index = -1;

/** Helper: Allocate tor_tls_object_ex_data_index. */
static void
tor_tls_allocate_tor_tls_object_ex_data_index(void)
{
  if (tor_tls_object_ex_data_index == -1) {
    tor_tls_object_ex_data_index =
      SSL_get_ex_new_index(0, NULL, NULL, NULL, NULL);
    tor_assert(tor_tls_object_ex_data_index != -1);
  }
}

/** Helper: given a SSL* pointer, return the tor_tls_t object using that
 * pointer. */
static INLINE tor_tls_t *
tor_tls_get_by_ssl(const SSL *ssl)
{
  tor_tls_t *result = SSL_get_ex_data(ssl, tor_tls_object_ex_data_index);
  if (result)
    tor_assert(result->magic == TOR_TLS_MAGIC);
  return result;
}

static void tor_tls_context_decref(tor_tls_context_t *ctx);
static void tor_tls_context_incref(tor_tls_context_t *ctx);
static X509* tor_tls_create_certificate(crypto_pk_env_t *rsa,
                                        crypto_pk_env_t *rsa_sign,
                                        const char *cname,
                                        const char *cname_sign,
                                        unsigned int lifetime);

static int tor_tls_context_init_one(tor_tls_context_t **ppcontext,
                                    crypto_pk_env_t *identity,
                                    unsigned int key_lifetime,
                                    int is_client);
static tor_tls_context_t *tor_tls_context_new(crypto_pk_env_t *identity,
<<<<<<< HEAD
                                              unsigned int key_lifetime);
static int check_cert_lifetime_internal(const X509 *cert, int tolerance);
=======
                                              unsigned int key_lifetime,
                                              int is_client);
>>>>>>> 4684ced1

/** Global TLS contexts. We keep them here because nobody else needs
 * to touch them. */
static tor_tls_context_t *server_tls_context = NULL;
static tor_tls_context_t *client_tls_context = NULL;

/** True iff tor_tls_init() has been called. */
static int tls_library_is_initialized = 0;

/* Module-internal error codes. */
#define _TOR_TLS_SYSCALL    (_MIN_TOR_TLS_ERROR_VAL - 2)
#define _TOR_TLS_ZERORETURN (_MIN_TOR_TLS_ERROR_VAL - 1)

#include "tortls_states.h"

/** Return the symbolic name of an OpenSSL state. */
static const char *
ssl_state_to_string(int ssl_state)
{
  static char buf[40];
  int i;
  for (i = 0; state_map[i].name; ++i) {
    if (state_map[i].state == ssl_state)
      return state_map[i].name;
  }
  tor_snprintf(buf, sizeof(buf), "Unknown state %d", ssl_state);
  return buf;
}

/** Write a description of the current state of <b>tls</b> into the
 * <b>sz</b>-byte buffer at <b>buf</b>. */
void
tor_tls_get_state_description(tor_tls_t *tls, char *buf, size_t sz)
{
  const char *ssl_state;
  const char *tortls_state;

  if (PREDICT_UNLIKELY(!tls || !tls->ssl)) {
    strlcpy(buf, "(No SSL object)", sz);
    return;
  }

  ssl_state = ssl_state_to_string(tls->ssl->state);
  switch (tls->state) {
#define CASE(st) case TOR_TLS_ST_##st: tortls_state = " in "#st ; break
    CASE(HANDSHAKE);
    CASE(OPEN);
    CASE(GOTCLOSE);
    CASE(SENTCLOSE);
    CASE(CLOSED);
    CASE(RENEGOTIATE);
#undef CASE
  case TOR_TLS_ST_BUFFEREVENT:
    tortls_state = "";
    break;
  default:
    tortls_state = " in unknown TLS state";
    break;
  }

  tor_snprintf(buf, sz, "%s%s", ssl_state, tortls_state);
}

void
tor_tls_log_one_error(tor_tls_t *tls, unsigned long err,
                  int severity, int domain, const char *doing)
{
  const char *state = NULL, *addr;
  const char *msg, *lib, *func;
  int st;

  st = (tls && tls->ssl) ? tls->ssl->state : -1;
  state = (st>=0)?ssl_state_to_string(st):"---";

  addr = tls ? tls->address : NULL;

  /* Some errors are known-benign, meaning they are the fault of the other
   * side of the connection. The caller doesn't know this, so override the
   * priority for those cases. */
  switch (ERR_GET_REASON(err)) {
    case SSL_R_HTTP_REQUEST:
    case SSL_R_HTTPS_PROXY_REQUEST:
    case SSL_R_RECORD_LENGTH_MISMATCH:
    case SSL_R_RECORD_TOO_LARGE:
    case SSL_R_UNKNOWN_PROTOCOL:
    case SSL_R_UNSUPPORTED_PROTOCOL:
      severity = LOG_INFO;
      break;
    default:
      break;
  }

  msg = (const char*)ERR_reason_error_string(err);
  lib = (const char*)ERR_lib_error_string(err);
  func = (const char*)ERR_func_error_string(err);
  if (!msg) msg = "(null)";
  if (!lib) lib = "(null)";
  if (!func) func = "(null)";
  if (doing) {
    log(severity, domain, "TLS error while %s%s%s: %s (in %s:%s:%s)",
        doing, addr?" with ":"", addr?addr:"",
        msg, lib, func, state);
  } else {
    log(severity, domain, "TLS error%s%s: %s (in %s:%s:%s)",
        addr?" with ":"", addr?addr:"",
        msg, lib, func, state);
  }
}

/** Log all pending tls errors at level <b>severity</b>.  Use
 * <b>doing</b> to describe our current activities.
 */
static void
tls_log_errors(tor_tls_t *tls, int severity, int domain, const char *doing)
{
  unsigned long err;

  while ((err = ERR_get_error()) != 0) {
    tor_tls_log_one_error(tls, err, severity, domain, doing);
  }
}

/** Convert an errno (or a WSAerrno on windows) into a TOR_TLS_* error
 * code. */
static int
tor_errno_to_tls_error(int e)
{
#if defined(MS_WINDOWS)
  switch (e) {
    case WSAECONNRESET: // most common
      return TOR_TLS_ERROR_CONNRESET;
    case WSAETIMEDOUT:
      return TOR_TLS_ERROR_TIMEOUT;
    case WSAENETUNREACH:
    case WSAEHOSTUNREACH:
      return TOR_TLS_ERROR_NO_ROUTE;
    case WSAECONNREFUSED:
      return TOR_TLS_ERROR_CONNREFUSED; // least common
    default:
      return TOR_TLS_ERROR_MISC;
  }
#else
  switch (e) {
    case ECONNRESET: // most common
      return TOR_TLS_ERROR_CONNRESET;
    case ETIMEDOUT:
      return TOR_TLS_ERROR_TIMEOUT;
    case EHOSTUNREACH:
    case ENETUNREACH:
      return TOR_TLS_ERROR_NO_ROUTE;
    case ECONNREFUSED:
      return TOR_TLS_ERROR_CONNREFUSED; // least common
    default:
      return TOR_TLS_ERROR_MISC;
  }
#endif
}

/** Given a TOR_TLS_* error code, return a string equivalent. */
const char *
tor_tls_err_to_string(int err)
{
  if (err >= 0)
    return "[Not an error.]";
  switch (err) {
    case TOR_TLS_ERROR_MISC: return "misc error";
    case TOR_TLS_ERROR_IO: return "unexpected close";
    case TOR_TLS_ERROR_CONNREFUSED: return "connection refused";
    case TOR_TLS_ERROR_CONNRESET: return "connection reset";
    case TOR_TLS_ERROR_NO_ROUTE: return "host unreachable";
    case TOR_TLS_ERROR_TIMEOUT: return "connection timed out";
    case TOR_TLS_CLOSE: return "closed";
    case TOR_TLS_WANTREAD: return "want to read";
    case TOR_TLS_WANTWRITE: return "want to write";
    default: return "(unknown error code)";
  }
}

#define CATCH_SYSCALL 1
#define CATCH_ZERO    2

/** Given a TLS object and the result of an SSL_* call, use
 * SSL_get_error to determine whether an error has occurred, and if so
 * which one.  Return one of TOR_TLS_{DONE|WANTREAD|WANTWRITE|ERROR}.
 * If extra&CATCH_SYSCALL is true, return _TOR_TLS_SYSCALL instead of
 * reporting syscall errors.  If extra&CATCH_ZERO is true, return
 * _TOR_TLS_ZERORETURN instead of reporting zero-return errors.
 *
 * If an error has occurred, log it at level <b>severity</b> and describe the
 * current action as <b>doing</b>.
 */
static int
tor_tls_get_error(tor_tls_t *tls, int r, int extra,
                  const char *doing, int severity, int domain)
{
  int err = SSL_get_error(tls->ssl, r);
  int tor_error = TOR_TLS_ERROR_MISC;
  switch (err) {
    case SSL_ERROR_NONE:
      return TOR_TLS_DONE;
    case SSL_ERROR_WANT_READ:
      return TOR_TLS_WANTREAD;
    case SSL_ERROR_WANT_WRITE:
      return TOR_TLS_WANTWRITE;
    case SSL_ERROR_SYSCALL:
      if (extra&CATCH_SYSCALL)
        return _TOR_TLS_SYSCALL;
      if (r == 0) {
        log(severity, LD_NET, "TLS error: unexpected close while %s (%s)",
            doing, ssl_state_to_string(tls->ssl->state));
        tor_error = TOR_TLS_ERROR_IO;
      } else {
        int e = tor_socket_errno(tls->socket);
        log(severity, LD_NET,
            "TLS error: <syscall error while %s> (errno=%d: %s; state=%s)",
            doing, e, tor_socket_strerror(e),
            ssl_state_to_string(tls->ssl->state));
        tor_error = tor_errno_to_tls_error(e);
      }
      tls_log_errors(tls, severity, domain, doing);
      return tor_error;
    case SSL_ERROR_ZERO_RETURN:
      if (extra&CATCH_ZERO)
        return _TOR_TLS_ZERORETURN;
      log(severity, LD_NET, "TLS connection closed while %s in state %s",
          doing, ssl_state_to_string(tls->ssl->state));
      tls_log_errors(tls, severity, domain, doing);
      return TOR_TLS_CLOSE;
    default:
      tls_log_errors(tls, severity, domain, doing);
      return TOR_TLS_ERROR_MISC;
  }
}

/** Initialize OpenSSL, unless it has already been initialized.
 */
static void
tor_tls_init(void)
{
  if (!tls_library_is_initialized) {
    long version;
    SSL_library_init();
    SSL_load_error_strings();

    version = SSLeay();

    /* OpenSSL 0.9.8l introduced SSL3_FLAGS_ALLOW_UNSAFE_LEGACY_RENEGOTIATION
     * here, but without thinking too hard about it: it turns out that the
     * flag in question needed to be set at the last minute, and that it
     * conflicted with an existing flag number that had already been added
     * in the OpenSSL 1.0.0 betas.  OpenSSL 0.9.8m thoughtfully replaced
     * the flag with an option and (it seems) broke anything that used
     * SSL3_FLAGS_* for the purpose.  So we need to know how to do both,
     * and we mustn't use the SSL3_FLAGS option with anything besides
     * OpenSSL 0.9.8l.
     *
     * No, we can't just set flag 0x0010 everywhere.  It breaks Tor with
     * OpenSSL 1.0.0beta3 and later.  On the other hand, we might be able to
     * set option 0x00040000L everywhere.
     *
     * No, we can't simply detect whether the flag or the option is present
     * in the headers at build-time: some vendors (notably Apple) like to
     * leave their headers out of sync with their libraries.
     *
     * Yes, it _is_ almost as if the OpenSSL developers decided that no
     * program should be allowed to use renegotiation unless it first passed
     * a test of intelligence and determination.
     */
    if (version >= 0x009080c0L && version < 0x009080d0L) {
      log_notice(LD_GENERAL, "OpenSSL %s looks like version 0.9.8l; "
                 "I will try SSL3_FLAGS to enable renegotation.",
                 SSLeay_version(SSLEAY_VERSION));
      use_unsafe_renegotiation_flag = 1;
      use_unsafe_renegotiation_op = 1;
    } else if (version >= 0x009080d0L) {
      log_notice(LD_GENERAL, "OpenSSL %s looks like version 0.9.8m or later; "
                 "I will try SSL_OP to enable renegotiation",
                 SSLeay_version(SSLEAY_VERSION));
      use_unsafe_renegotiation_op = 1;
    } else if (version < 0x009080c0L) {
      log_notice(LD_GENERAL, "OpenSSL %s [%lx] looks like it's older than "
                 "0.9.8l, but some vendors have backported 0.9.8l's "
                 "renegotiation code to earlier versions, and some have "
                 "backported the code from 0.9.8m or 0.9.8n.  I'll set both "
                 "SSL3_FLAGS and SSL_OP just to be safe.",
                 SSLeay_version(SSLEAY_VERSION), version);
      use_unsafe_renegotiation_flag = 1;
      use_unsafe_renegotiation_op = 1;
    } else {
      log_info(LD_GENERAL, "OpenSSL %s has version %lx",
               SSLeay_version(SSLEAY_VERSION), version);
    }

    tor_tls_allocate_tor_tls_object_ex_data_index();

    tls_library_is_initialized = 1;
  }
}

/** Free all global TLS structures. */
void
tor_tls_free_all(void)
{
  if (server_tls_context) {
    tor_tls_context_t *ctx = server_tls_context;
    server_tls_context = NULL;
    tor_tls_context_decref(ctx);
  }
  if (client_tls_context) {
    tor_tls_context_t *ctx = client_tls_context;
    client_tls_context = NULL;
    tor_tls_context_decref(ctx);
  }
#ifdef V2_HANDSHAKE_CLIENT
  if (CLIENT_CIPHER_DUMMIES)
    tor_free(CLIENT_CIPHER_DUMMIES);
  if (CLIENT_CIPHER_STACK)
    sk_SSL_CIPHER_free(CLIENT_CIPHER_STACK);
#endif
}

/** We need to give OpenSSL a callback to verify certificates. This is
 * it: We always accept peer certs and complete the handshake.  We
 * don't validate them until later.
 */
static int
always_accept_verify_cb(int preverify_ok,
                        X509_STORE_CTX *x509_ctx)
{
  (void) preverify_ok;
  (void) x509_ctx;
  return 1;
}

/** Return a newly allocated X509 name with commonName <b>cname</b>. */
static X509_NAME *
tor_x509_name_new(const char *cname)
{
  int nid;
  X509_NAME *name;
  if (!(name = X509_NAME_new()))
    return NULL;
  if ((nid = OBJ_txt2nid("commonName")) == NID_undef) goto error;
  if (!(X509_NAME_add_entry_by_NID(name, nid, MBSTRING_ASC,
                                   (unsigned char*)cname, -1, -1, 0)))
    goto error;
  return name;
 error:
  X509_NAME_free(name);
  return NULL;
}

/** Generate and sign an X509 certificate with the public key <b>rsa</b>,
 * signed by the private key <b>rsa_sign</b>.  The commonName of the
 * certificate will be <b>cname</b>; the commonName of the issuer will be
 * <b>cname_sign</b>. The cert will be valid for <b>cert_lifetime</b> seconds
 * starting from now.  Return a certificate on success, NULL on
 * failure.
 */
static X509 *
tor_tls_create_certificate(crypto_pk_env_t *rsa,
                           crypto_pk_env_t *rsa_sign,
                           const char *cname,
                           const char *cname_sign,
                           unsigned int cert_lifetime)
{
  time_t start_time, end_time;
  EVP_PKEY *sign_pkey = NULL, *pkey=NULL;
  X509 *x509 = NULL;
  X509_NAME *name = NULL, *name_issuer=NULL;

  tor_tls_init();

  start_time = time(NULL);

  tor_assert(rsa);
  tor_assert(cname);
  tor_assert(rsa_sign);
  tor_assert(cname_sign);
  if (!(sign_pkey = _crypto_pk_env_get_evp_pkey(rsa_sign,1)))
    goto error;
  if (!(pkey = _crypto_pk_env_get_evp_pkey(rsa,0)))
    goto error;
  if (!(x509 = X509_new()))
    goto error;
  if (!(X509_set_version(x509, 2)))
    goto error;
  if (!(ASN1_INTEGER_set(X509_get_serialNumber(x509), (long)start_time)))
    goto error;

  if (!(name = tor_x509_name_new(cname)))
    goto error;
  if (!(X509_set_subject_name(x509, name)))
    goto error;
  if (!(name_issuer = tor_x509_name_new(cname_sign)))
    goto error;
  if (!(X509_set_issuer_name(x509, name_issuer)))
    goto error;

  if (!X509_time_adj(X509_get_notBefore(x509),0,&start_time))
    goto error;
  end_time = start_time + cert_lifetime;
  if (!X509_time_adj(X509_get_notAfter(x509),0,&end_time))
    goto error;
  if (!X509_set_pubkey(x509, pkey))
    goto error;
  if (!X509_sign(x509, sign_pkey, EVP_sha1()))
    goto error;

  goto done;
 error:
  if (x509) {
    X509_free(x509);
    x509 = NULL;
  }
 done:
  tls_log_errors(NULL, LOG_WARN, LD_NET, "generating certificate");
  if (sign_pkey)
    EVP_PKEY_free(sign_pkey);
  if (pkey)
    EVP_PKEY_free(pkey);
  if (name)
    X509_NAME_free(name);
  if (name_issuer)
    X509_NAME_free(name_issuer);
  return x509;
}

/** List of ciphers that servers should select from.*/
#define SERVER_CIPHER_LIST                         \
  (TLS1_TXT_DHE_RSA_WITH_AES_256_SHA ":"           \
   TLS1_TXT_DHE_RSA_WITH_AES_128_SHA ":"           \
   SSL3_TXT_EDH_RSA_DES_192_CBC3_SHA)
/* Note: to set up your own private testing network with link crypto
 * disabled, set your Tors' cipher list to
 * (SSL3_TXT_RSA_NULL_SHA).  If you do this, you won't be able to communicate
 * with any of the "real" Tors, though. */

#ifdef V2_HANDSHAKE_CLIENT
#define CIPHER(id, name) name ":"
#define XCIPHER(id, name)
/** List of ciphers that clients should advertise, omitting items that
 * our OpenSSL doesn't know about. */
static const char CLIENT_CIPHER_LIST[] =
#include "./ciphers.inc"
  ;
#undef CIPHER
#undef XCIPHER

/** Holds a cipher that we want to advertise, and its 2-byte ID. */
typedef struct cipher_info_t { unsigned id; const char *name; } cipher_info_t;
/** A list of all the ciphers that clients should advertise, including items
 * that OpenSSL might not know about. */
static const cipher_info_t CLIENT_CIPHER_INFO_LIST[] = {
#define CIPHER(id, name) { id, name },
#define XCIPHER(id, name) { id, #name },
#include "./ciphers.inc"
#undef CIPHER
#undef XCIPHER
};

/** The length of CLIENT_CIPHER_INFO_LIST and CLIENT_CIPHER_DUMMIES. */
static const int N_CLIENT_CIPHERS =
  sizeof(CLIENT_CIPHER_INFO_LIST)/sizeof(CLIENT_CIPHER_INFO_LIST[0]);
#endif

#ifndef V2_HANDSHAKE_CLIENT
#undef CLIENT_CIPHER_LIST
#define CLIENT_CIPHER_LIST  (TLS1_TXT_DHE_RSA_WITH_AES_128_SHA ":"      \
                             SSL3_TXT_EDH_RSA_DES_192_CBC3_SHA)
#endif

/** Free all storage held in <b>cert</b> */
void
tor_cert_free(tor_cert_t *cert)
{
  if (! cert)
    return;
  if (cert->cert)
    X509_free(cert->cert);
  tor_free(cert->encoded);
  memset(cert, 0x03, sizeof(cert));
  tor_free(cert);
}

/**
 * Allocate a new tor_cert_t to hold the certificate "x509_cert".
 *
 * Steals a reference to x509_cert.
 */
static tor_cert_t *
tor_cert_new(X509 *x509_cert)
{
  tor_cert_t *cert;
  EVP_PKEY *pkey;
  RSA *rsa;
  int length, length2;
  unsigned char *cp;

  if (!x509_cert)
    return NULL;

  length = i2d_X509(x509_cert, NULL);
  cert = tor_malloc_zero(sizeof(tor_cert_t));
  if (length <= 0) {
    tor_free(cert);
    log_err(LD_CRYPTO, "Couldn't get length of encoded x509 certificate");
    X509_free(x509_cert);
    return NULL;
  }
  cert->encoded_len = (size_t) length;
  cp = cert->encoded = tor_malloc(length);
  length2 = i2d_X509(x509_cert, &cp);
  tor_assert(length2 == length);

  cert->cert = x509_cert;

  crypto_digest_all(&cert->cert_digests,
                    (char*)cert->encoded, cert->encoded_len);

  if ((pkey = X509_get_pubkey(x509_cert)) &&
      (rsa = EVP_PKEY_get1_RSA(pkey))) {
    crypto_pk_env_t *pk = _crypto_new_pk_env_rsa(rsa);
    crypto_pk_get_all_digests(pk, &cert->pkey_digests);
    cert->pkey_digests_set = 1;
    crypto_free_pk_env(pk);
    EVP_PKEY_free(pkey);
  }

  return cert;
}

/** Read a DER-encoded X509 cert, of length exactly <b>certificate_len</b>,
 * from a <b>certificate</b>.  Return a newly allocated tor_cert_t on success
 * and NULL on failure. */
tor_cert_t *
tor_cert_decode(const uint8_t *certificate, size_t certificate_len)
{
  X509 *x509;
  const unsigned char *cp = (const unsigned char *)certificate;
  tor_cert_t *newcert;
  tor_assert(certificate);

  if (certificate_len > INT_MAX)
    return NULL;

#if OPENSSL_VERSION_NUMBER < 0x00908000l
  /* This ifdef suppresses a type warning.  Take out this case once everybody
   * is using OpenSSL 0.9.8 or later. */
  x509 = d2i_X509(NULL, (unsigned char**)&cp, (int)certificate_len);
#else
  x509 = d2i_X509(NULL, &cp, (int)certificate_len);
#endif
  if (!x509)
    return NULL; /* Couldn't decode */
  if (cp - certificate != (int)certificate_len) {
    X509_free(x509);
    return NULL; /* Didn't use all the bytes */
  }
  newcert = tor_cert_new(x509);
  if (!newcert) {
    return NULL;
  }
  if (newcert->encoded_len != certificate_len ||
      fast_memneq(newcert->encoded, certificate, certificate_len)) {
    /* Cert wasn't in DER */
    tor_cert_free(newcert);
    return NULL;
  }
  return newcert;
}

/** Set *<b>encoded_out</b> and *<b>size_out/b> to <b>cert</b>'s encoded DER
 * representation and length, respectively. */
void
tor_cert_get_der(const tor_cert_t *cert,
                 const uint8_t **encoded_out, size_t *size_out)
{
  tor_assert(cert);
  tor_assert(encoded_out);
  tor_assert(size_out);
  *encoded_out = cert->encoded;
  *size_out = cert->encoded_len;
}

/** Return a set of digests for the public key in <b>cert</b>, or NULL if this
 * cert's public key is not one we know how to take the digest of. */
const digests_t *
tor_cert_get_id_digests(const tor_cert_t *cert)
{
  if (cert->pkey_digests_set)
    return &cert->pkey_digests;
  else
    return NULL;
}

/** Return a set of digests for the public key in <b>cert</b>. */
const digests_t *
tor_cert_get_cert_digests(const tor_cert_t *cert)
{
  return &cert->cert_digests;
}

/** Remove a reference to <b>ctx</b>, and free it if it has no more
 * references. */
static void
tor_tls_context_decref(tor_tls_context_t *ctx)
{
  tor_assert(ctx);
  if (--ctx->refcnt == 0) {
    SSL_CTX_free(ctx->ctx);
    tor_cert_free(ctx->my_link_cert);
    tor_cert_free(ctx->my_id_cert);
    tor_cert_free(ctx->my_auth_cert);
    crypto_free_pk_env(ctx->link_key);
    crypto_free_pk_env(ctx->auth_key);
    tor_free(ctx);
  }
}

/** Set *<b>link_cert_out</b> and *<b>id_cert_out</b> to the link certificate
 * and ID certificate that we're currently using for our V3 in-protocol
 * handshake's certificate chain.  If <b>server</b> is true, provide the certs
 * that we use in server mode; otherwise, provide the certs that we use in
 * client mode. */
int
tor_tls_get_my_certs(int server,
                     const tor_cert_t **link_cert_out,
                     const tor_cert_t **id_cert_out)
{
  tor_tls_context_t *ctx = server ? server_tls_context : client_tls_context;
  if (! ctx)
    return -1;
  if (link_cert_out)
    *link_cert_out = server ? ctx->my_link_cert : ctx->my_auth_cert;
  if (id_cert_out)
    *id_cert_out = ctx->my_id_cert;
  return 0;
}

/**
 * Return the authentication key that we use to authenticate ourselves as a
 * client in the V3 in-protocol handshake.
 */
crypto_pk_env_t *
tor_tls_get_my_client_auth_key(void)
{
  if (! client_tls_context)
    return NULL;
  return client_tls_context->auth_key;
}

/**
 * Return a newly allocated copy of the public key that a certificate
 * certifies.  Return NULL if the cert's key is not RSA.
 */
crypto_pk_env_t *
tor_tls_cert_get_key(tor_cert_t *cert)
{
  crypto_pk_env_t *result = NULL;
  EVP_PKEY *pkey = X509_get_pubkey(cert->cert);
  RSA *rsa;
  if (!pkey)
    return NULL;
  rsa = EVP_PKEY_get1_RSA(pkey);
  if (!rsa) {
    EVP_PKEY_free(pkey);
    return NULL;
  }
  result = _crypto_new_pk_env_rsa(rsa);
  EVP_PKEY_free(pkey);
  return result;
}

/** Return true iff <b>a</b> and <b>b</b> represent the same public key. */
static int
pkey_eq(EVP_PKEY *a, EVP_PKEY *b)
{
  /* We'd like to do this, but openssl 0.9.7 doesn't have it:
     return EVP_PKEY_cmp(a,b) == 1;
  */
  unsigned char *a_enc=NULL, *b_enc=NULL, *a_ptr, *b_ptr;
  int a_len1, b_len1, a_len2, b_len2, result;
  a_len1 = i2d_PublicKey(a, NULL);
  b_len1 = i2d_PublicKey(b, NULL);
  if (a_len1 != b_len1)
    return 0;
  a_ptr = a_enc = tor_malloc(a_len1);
  b_ptr = b_enc = tor_malloc(b_len1);
  a_len2 = i2d_PublicKey(a, &a_ptr);
  b_len2 = i2d_PublicKey(b, &b_ptr);
  tor_assert(a_len2 == a_len1);
  tor_assert(b_len2 == b_len1);
  result = tor_memeq(a_enc, b_enc, a_len1);
  tor_free(a_enc);
  tor_free(b_enc);
  return result;
}

/** Return true iff the other side of <b>tls</b> has authenticated to us, and
 * the key certified in <b>cert</b> is the same as the key they used to do it.
 */
int
tor_tls_cert_matches_key(const tor_tls_t *tls, const tor_cert_t *cert)
{
  X509 *peercert = SSL_get_peer_certificate(tls->ssl);
  EVP_PKEY *link_key = NULL, *cert_key = NULL;
  int result;

  if (!peercert)
    return 0;
  link_key = X509_get_pubkey(peercert);
  cert_key = X509_get_pubkey(cert->cert);

  result = link_key && cert_key && pkey_eq(cert_key, link_key);

  X509_free(peercert);
  if (link_key)
    EVP_PKEY_free(link_key);
  if (cert_key)
    EVP_PKEY_free(cert_key);

  return result;
}

/** Check whether <b>cert</b> is well-formed, currently live, and correctly
 * signed by the public key in <b>signing_cert</b>.  If <b>check_rsa_1024</b>,
 * make sure that it has an RSA key with 1024 bits; otherwise, just check that
 * the key is long enough. Return 1 if the cert is good, and 0 if it's bad or
 * we couldn't check it. */
int
tor_tls_cert_is_valid(const tor_cert_t *cert,
                      const tor_cert_t *signing_cert,
                      int check_rsa_1024)
{
  EVP_PKEY *cert_key;
  EVP_PKEY *signing_key = X509_get_pubkey(signing_cert->cert);
  int r, key_ok = 0;
  if (!signing_key)
    return 0;
  r = X509_verify(cert->cert, signing_key);
  EVP_PKEY_free(signing_key);
  if (r <= 0)
    return 0;

  /* okay, the signature checked out right.  Now let's check the check the
   * lifetime. */
  /*XXXX tolerance might be iffy here */
  if (check_cert_lifetime_internal(cert->cert, 60*60) < 0)
    return 0;

  cert_key = X509_get_pubkey(cert->cert);
  if (check_rsa_1024 && cert_key) {
    RSA *rsa = EVP_PKEY_get1_RSA(cert_key);
    if (rsa && BN_num_bits(rsa->n) == 1024)
      key_ok = 1;
    if (rsa)
      RSA_free(rsa);
  } else if (cert_key) {
    int min_bits = 1024;
#ifdef EVP_PKEY_EC
    if (EVP_PKEY_type(cert_key->type) == EVP_PKEY_EC)
      min_bits = 128;
#endif
    if (EVP_PKEY_bits(cert_key) >= min_bits)
      key_ok = 1;
  }
  EVP_PKEY_free(cert_key);
  if (!key_ok)
    return 0;

  /* XXXX compare DNs or anything? */

  return 1;
}

/** Increase the reference count of <b>ctx</b>. */
static void
tor_tls_context_incref(tor_tls_context_t *ctx)
{
  ++ctx->refcnt;
}

/** Create new global client and server TLS contexts.
 *
 * If <b>server_identity</b> is NULL, this will not generate a server
 * TLS context. If <b>is_public_server</b> is non-zero, this will use
 * the same TLS context for incoming and outgoing connections, and
 * ignore <b>client_identity</b>. */
int
tor_tls_context_init(int is_public_server,
                     crypto_pk_env_t *client_identity,
                     crypto_pk_env_t *server_identity,
                     unsigned int key_lifetime)
{
  int rv1 = 0;
  int rv2 = 0;

  if (is_public_server) {
    tor_tls_context_t *new_ctx;
    tor_tls_context_t *old_ctx;

    tor_assert(server_identity != NULL);

    rv1 = tor_tls_context_init_one(&server_tls_context,
                                   server_identity,
                                   key_lifetime, 0);

    if (rv1 >= 0) {
      new_ctx = server_tls_context;
      tor_tls_context_incref(new_ctx);
      old_ctx = client_tls_context;
      client_tls_context = new_ctx;

      if (old_ctx != NULL) {
        tor_tls_context_decref(old_ctx);
      }
    }
  } else {
    if (server_identity != NULL) {
      rv1 = tor_tls_context_init_one(&server_tls_context,
                                     server_identity,
                                     key_lifetime,
                                     0);
    } else {
      tor_tls_context_t *old_ctx = server_tls_context;
      server_tls_context = NULL;

      if (old_ctx != NULL) {
        tor_tls_context_decref(old_ctx);
      }
    }

    rv2 = tor_tls_context_init_one(&client_tls_context,
                                   client_identity,
                                   key_lifetime,
                                   1);
  }

  return MIN(rv1, rv2);
}

/** Create a new global TLS context.
 *
 * You can call this function multiple times.  Each time you call it,
 * it generates new certificates; all new connections will use
 * the new SSL context.
 */
static int
tor_tls_context_init_one(tor_tls_context_t **ppcontext,
                         crypto_pk_env_t *identity,
                         unsigned int key_lifetime,
                         int is_client)
{
  tor_tls_context_t *new_ctx = tor_tls_context_new(identity,
                                                   key_lifetime,
                                                   is_client);
  tor_tls_context_t *old_ctx = *ppcontext;

  if (new_ctx != NULL) {
    *ppcontext = new_ctx;

    /* Free the old context if one existed. */
    if (old_ctx != NULL) {
      /* This is safe even if there are open connections: we reference-
       * count tor_tls_context_t objects. */
      tor_tls_context_decref(old_ctx);
    }
  }

  return ((new_ctx != NULL) ? 0 : -1);
}

/** Create a new TLS context for use with Tor TLS handshakes.
 * <b>identity</b> should be set to the identity key used to sign the
 * certificate.
 */
static tor_tls_context_t *
tor_tls_context_new(crypto_pk_env_t *identity, unsigned int key_lifetime,
                    int is_client)
{
  crypto_pk_env_t *rsa = NULL, *rsa_auth = NULL;
  EVP_PKEY *pkey = NULL;
  tor_tls_context_t *result = NULL;
  X509 *cert = NULL, *idcert = NULL, *authcert = NULL;
  char *nickname = NULL, *nn2 = NULL;

  tor_tls_init();
  nickname = crypto_random_hostname(8, 20, "www.", ".net");
#ifdef DISABLE_V3_LINKPROTO_SERVERSIDE
  nn2 = crypto_random_hostname(8, 20, "www.", ".net");
#else
  nn2 = crypto_random_hostname(8, 20, "www.", ".com");
#endif

  /* Generate short-term RSA key for use with TLS. */
  if (!(rsa = crypto_new_pk_env()))
    goto error;
  if (crypto_pk_generate_key(rsa)<0)
    goto error;
<<<<<<< HEAD
  /* Generate short-term RSA key for use in the in-protocol ("v3")
   * authentication handshake. */
  if (!(rsa_auth = crypto_new_pk_env()))
    goto error;
  if (crypto_pk_generate_key(rsa_auth)<0)
    goto error;
  /* Create a link certificate signed by identity key. */
  cert = tor_tls_create_certificate(rsa, identity, nickname, nn2,
                                    key_lifetime);
  /* Create self-signed certificate for identity key. */
  idcert = tor_tls_create_certificate(identity, identity, nn2, nn2,
                                      IDENTITY_CERT_LIFETIME);
  /* Create an authentication certificate signed by identity key. */
  authcert = tor_tls_create_certificate(rsa_auth, identity, nickname, nn2,
                                        key_lifetime);
  if (!cert || !idcert || !authcert) {
    log(LOG_WARN, LD_CRYPTO, "Error creating certificate");
    goto error;
=======
  if (!is_client) {
    /* Create certificate signed by identity key. */
    cert = tor_tls_create_certificate(rsa, identity, nickname, nn2,
                                      key_lifetime);
    /* Create self-signed certificate for identity key. */
    idcert = tor_tls_create_certificate(identity, identity, nn2, nn2,
                                        IDENTITY_CERT_LIFETIME);
    if (!cert || !idcert) {
      log(LOG_WARN, LD_CRYPTO, "Error creating certificate");
      goto error;
    }
>>>>>>> 4684ced1
  }

  result = tor_malloc_zero(sizeof(tor_tls_context_t));
  result->refcnt = 1;
<<<<<<< HEAD
  result->my_link_cert = tor_cert_new(X509_dup(cert));
  result->my_id_cert = tor_cert_new(X509_dup(idcert));
  result->my_auth_cert = tor_cert_new(X509_dup(authcert));
  if (!result->my_link_cert || !result->my_id_cert || !result->my_auth_cert)
    goto error;
  result->link_key = crypto_pk_dup_key(rsa);
  result->auth_key = crypto_pk_dup_key(rsa_auth);
=======
  if (!is_client) {
    result->my_cert = X509_dup(cert);
    result->my_id_cert = X509_dup(idcert);
    result->key = crypto_pk_dup_key(rsa);
  }
>>>>>>> 4684ced1

#ifdef EVERYONE_HAS_AES
  /* Tell OpenSSL to only use TLS1 */
  if (!(result->ctx = SSL_CTX_new(TLSv1_method())))
    goto error;
#else
  /* Tell OpenSSL to use SSL3 or TLS1 but not SSL2. */
  if (!(result->ctx = SSL_CTX_new(SSLv23_method())))
    goto error;
  SSL_CTX_set_options(result->ctx, SSL_OP_NO_SSLv2);
#endif
  SSL_CTX_set_options(result->ctx, SSL_OP_SINGLE_DH_USE);

#ifdef SSL_OP_NO_SESSION_RESUMPTION_ON_RENEGOTIATION
  SSL_CTX_set_options(result->ctx,
                      SSL_OP_NO_SESSION_RESUMPTION_ON_RENEGOTIATION);
#endif
  /* Yes, we know what we are doing here.  No, we do not treat a renegotiation
   * as authenticating any earlier-received data.
   */
  if (use_unsafe_renegotiation_op) {
    SSL_CTX_set_options(result->ctx,
                        SSL_OP_ALLOW_UNSAFE_LEGACY_RENEGOTIATION);
  }
  /* Don't actually allow compression; it uses ram and time, but the data
   * we transmit is all encrypted anyway. */
  if (result->ctx->comp_methods)
    result->ctx->comp_methods = NULL;
#ifdef SSL_MODE_RELEASE_BUFFERS
  SSL_CTX_set_mode(result->ctx, SSL_MODE_RELEASE_BUFFERS);
#endif
  if (! is_client) {
    if (cert && !SSL_CTX_use_certificate(result->ctx,cert))
      goto error;
    X509_free(cert); /* We just added a reference to cert. */
    cert=NULL;
    if (idcert) {
      X509_STORE *s = SSL_CTX_get_cert_store(result->ctx);
      tor_assert(s);
      X509_STORE_add_cert(s, idcert);
      X509_free(idcert); /* The context now owns the reference to idcert */
      idcert = NULL;
    }
  }
  SSL_CTX_set_session_cache_mode(result->ctx, SSL_SESS_CACHE_OFF);
  if (!is_client) {
    tor_assert(rsa);
    if (!(pkey = _crypto_pk_env_get_evp_pkey(rsa,1)))
      goto error;
    if (!SSL_CTX_use_PrivateKey(result->ctx, pkey))
      goto error;
    EVP_PKEY_free(pkey);
    pkey = NULL;
    if (!SSL_CTX_check_private_key(result->ctx))
      goto error;
  }
  {
    crypto_dh_env_t *dh = crypto_dh_new(DH_TYPE_TLS);
    tor_assert(dh);
    SSL_CTX_set_tmp_dh(result->ctx, _crypto_dh_env_get_dh(dh));
    crypto_dh_free(dh);
  }
  SSL_CTX_set_verify(result->ctx, SSL_VERIFY_PEER,
                     always_accept_verify_cb);
  /* let us realloc bufs that we're writing from */
  SSL_CTX_set_mode(result->ctx, SSL_MODE_ACCEPT_MOVING_WRITE_BUFFER);

  if (rsa)
    crypto_free_pk_env(rsa);
  if (rsa_auth)
    crypto_free_pk_env(rsa_auth);
  X509_free(authcert);
  tor_free(nickname);
  tor_free(nn2);
  return result;

 error:
  tls_log_errors(NULL, LOG_WARN, LD_NET, "creating TLS context");
  tor_free(nickname);
  tor_free(nn2);
  if (pkey)
    EVP_PKEY_free(pkey);
  if (rsa)
    crypto_free_pk_env(rsa);
  if (rsa_auth)
    crypto_free_pk_env(rsa_auth);
  if (result)
    tor_tls_context_decref(result);
  if (cert)
    X509_free(cert);
  if (idcert)
    X509_free(idcert);
  if (authcert)
    X509_free(authcert);
  return NULL;
}

#ifdef V2_HANDSHAKE_SERVER
/** Return true iff the cipher list suggested by the client for <b>ssl</b> is
 * a list that indicates that the client knows how to do the v2 TLS connection
 * handshake. */
static int
tor_tls_client_is_using_v2_ciphers(const SSL *ssl, const char *address)
{
  int i;
  SSL_SESSION *session;
  /* If we reached this point, we just got a client hello.  See if there is
   * a cipher list. */
  if (!(session = SSL_get_session((SSL *)ssl))) {
    log_info(LD_NET, "No session on TLS?");
    return 0;
  }
  if (!session->ciphers) {
    log_info(LD_NET, "No ciphers on session");
    return 0;
  }
  /* Now we need to see if there are any ciphers whose presence means we're
   * dealing with an updated Tor. */
  for (i = 0; i < sk_SSL_CIPHER_num(session->ciphers); ++i) {
    SSL_CIPHER *cipher = sk_SSL_CIPHER_value(session->ciphers, i);
    const char *ciphername = SSL_CIPHER_get_name(cipher);
    if (strcmp(ciphername, TLS1_TXT_DHE_RSA_WITH_AES_128_SHA) &&
        strcmp(ciphername, TLS1_TXT_DHE_RSA_WITH_AES_256_SHA) &&
        strcmp(ciphername, SSL3_TXT_EDH_RSA_DES_192_CBC3_SHA) &&
        strcmp(ciphername, "(NONE)")) {
      log_debug(LD_NET, "Got a non-version-1 cipher called '%s'", ciphername);
      // return 1;
      goto dump_list;
    }
  }
  return 0;
 dump_list:
  {
    smartlist_t *elts = smartlist_create();
    char *s;
    for (i = 0; i < sk_SSL_CIPHER_num(session->ciphers); ++i) {
      SSL_CIPHER *cipher = sk_SSL_CIPHER_value(session->ciphers, i);
      const char *ciphername = SSL_CIPHER_get_name(cipher);
      smartlist_add(elts, (char*)ciphername);
    }
    s = smartlist_join_strings(elts, ":", 0, NULL);
    log_debug(LD_NET, "Got a non-version-1 cipher list from %s.  It is: '%s'",
              address, s);
    tor_free(s);
    smartlist_free(elts);
  }
  return 1;
}

static void
tor_tls_debug_state_callback(const SSL *ssl, int type, int val)
{
  log_debug(LD_HANDSHAKE, "SSL %p is now in state %s [type=%d,val=%d].",
            ssl, ssl_state_to_string(ssl->state), type, val);
}

/** Invoked when we're accepting a connection on <b>ssl</b>, and the connection
 * changes state. We use this:
 * <ul><li>To alter the state of the handshake partway through, so we
 *         do not send or request extra certificates in v2 handshakes.</li>
 * <li>To detect renegotiation</li></ul>
 */
static void
tor_tls_server_info_callback(const SSL *ssl, int type, int val)
{
  tor_tls_t *tls;
  (void) val;

  tor_tls_debug_state_callback(ssl, type, val);

  if (type != SSL_CB_ACCEPT_LOOP)
    return;
  if (ssl->state != SSL3_ST_SW_SRVR_HELLO_A)
    return;

  tls = tor_tls_get_by_ssl(ssl);
  if (tls) {
    /* Check whether we're watching for renegotiates.  If so, this is one! */
    if (tls->negotiated_callback)
      tls->got_renegotiate = 1;
    if (tls->server_handshake_count < 127) /*avoid any overflow possibility*/
      ++tls->server_handshake_count;
  } else {
    log_warn(LD_BUG, "Couldn't look up the tls for an SSL*. How odd!");
    return;
  }

  /* Now check the cipher list. */
  if (tor_tls_client_is_using_v2_ciphers(ssl, ADDR(tls))) {
    /*XXXX_TLS keep this from happening more than once! */

    /* Yes, we're casting away the const from ssl.  This is very naughty of us.
     * Let's hope openssl doesn't notice! */

    /* Set SSL_MODE_NO_AUTO_CHAIN to keep from sending back any extra certs. */
    SSL_set_mode((SSL*) ssl, SSL_MODE_NO_AUTO_CHAIN);
    /* Don't send a hello request. */
    SSL_set_verify((SSL*) ssl, SSL_VERIFY_NONE, NULL);

    if (tls) {
      tls->wasV2Handshake = 1;
#ifdef USE_BUFFEREVENTS
      if (use_unsafe_renegotiation_flag)
        tls->ssl->s3->flags |= SSL3_FLAGS_ALLOW_UNSAFE_LEGACY_RENEGOTIATION;
#endif
    } else {
      log_warn(LD_BUG, "Couldn't look up the tls for an SSL*. How odd!");
    }
  }
}
#endif

/** Replace *<b>ciphers</b> with a new list of SSL ciphersuites: specifically,
 * a list designed to mimic a common web browser.  Some of the ciphers in the
 * list won't actually be implemented by OpenSSL: that's okay so long as the
 * server doesn't select them, and the server won't select anything besides
 * what's in SERVER_CIPHER_LIST.
 *
 * [If the server <b>does</b> select a bogus cipher, we won't crash or
 * anything; we'll just fail later when we try to look up the cipher in
 * ssl->cipher_list_by_id.]
 */
static void
rectify_client_ciphers(STACK_OF(SSL_CIPHER) **ciphers)
{
#ifdef V2_HANDSHAKE_CLIENT
  if (PREDICT_UNLIKELY(!CLIENT_CIPHER_STACK)) {
    /* We need to set CLIENT_CIPHER_STACK to an array of the ciphers
     * we want.*/
    int i = 0, j = 0;

    /* First, create a dummy SSL_CIPHER for every cipher. */
    CLIENT_CIPHER_DUMMIES =
      tor_malloc_zero(sizeof(SSL_CIPHER)*N_CLIENT_CIPHERS);
    for (i=0; i < N_CLIENT_CIPHERS; ++i) {
      CLIENT_CIPHER_DUMMIES[i].valid = 1;
      CLIENT_CIPHER_DUMMIES[i].id = CLIENT_CIPHER_INFO_LIST[i].id | (3<<24);
      CLIENT_CIPHER_DUMMIES[i].name = CLIENT_CIPHER_INFO_LIST[i].name;
    }

    CLIENT_CIPHER_STACK = sk_SSL_CIPHER_new_null();
    tor_assert(CLIENT_CIPHER_STACK);

    log_debug(LD_NET, "List was: %s", CLIENT_CIPHER_LIST);
    for (j = 0; j < sk_SSL_CIPHER_num(*ciphers); ++j) {
      SSL_CIPHER *cipher = sk_SSL_CIPHER_value(*ciphers, j);
      log_debug(LD_NET, "Cipher %d: %lx %s", j, cipher->id, cipher->name);
    }

    /* Then copy as many ciphers as we can from the good list, inserting
     * dummies as needed. */
    j=0;
    for (i = 0; i < N_CLIENT_CIPHERS; ) {
      SSL_CIPHER *cipher = NULL;
      if (j < sk_SSL_CIPHER_num(*ciphers))
        cipher = sk_SSL_CIPHER_value(*ciphers, j);
      if (cipher && ((cipher->id >> 24) & 0xff) != 3) {
        log_debug(LD_NET, "Skipping v2 cipher %s", cipher->name);
        ++j;
      } else if (cipher &&
                 (cipher->id & 0xffff) == CLIENT_CIPHER_INFO_LIST[i].id) {
        log_debug(LD_NET, "Found cipher %s", cipher->name);
        sk_SSL_CIPHER_push(CLIENT_CIPHER_STACK, cipher);
        ++j;
        ++i;
      } else {
        log_debug(LD_NET, "Inserting fake %s", CLIENT_CIPHER_DUMMIES[i].name);
        sk_SSL_CIPHER_push(CLIENT_CIPHER_STACK, &CLIENT_CIPHER_DUMMIES[i]);
        ++i;
      }
    }
  }

  sk_SSL_CIPHER_free(*ciphers);
  *ciphers = sk_SSL_CIPHER_dup(CLIENT_CIPHER_STACK);
  tor_assert(*ciphers);

#else
    (void)ciphers;
#endif
}

/** Create a new TLS object from a file descriptor, and a flag to
 * determine whether it is functioning as a server.
 */
tor_tls_t *
tor_tls_new(int sock, int isServer)
{
  BIO *bio = NULL;
  tor_tls_t *result = tor_malloc_zero(sizeof(tor_tls_t));
  tor_tls_context_t *context = isServer ? server_tls_context :
    client_tls_context;
  result->magic = TOR_TLS_MAGIC;

  tor_assert(context); /* make sure somebody made it first */
  if (!(result->ssl = SSL_new(context->ctx))) {
    tls_log_errors(NULL, LOG_WARN, LD_NET, "creating SSL object");
    tor_free(result);
    return NULL;
  }

#ifdef SSL_set_tlsext_host_name
  /* Browsers use the TLS hostname extension, so we should too. */
  if (!isServer) {
    char *fake_hostname = crypto_random_hostname(4,25, "www.",".com");
    SSL_set_tlsext_host_name(result->ssl, fake_hostname);
    tor_free(fake_hostname);
  }
#endif

  if (!SSL_set_cipher_list(result->ssl,
                     isServer ? SERVER_CIPHER_LIST : CLIENT_CIPHER_LIST)) {
    tls_log_errors(NULL, LOG_WARN, LD_NET, "setting ciphers");
#ifdef SSL_set_tlsext_host_name
    SSL_set_tlsext_host_name(result->ssl, NULL);
#endif
    SSL_free(result->ssl);
    tor_free(result);
    return NULL;
  }
  if (!isServer)
    rectify_client_ciphers(&result->ssl->cipher_list);
  result->socket = sock;
  bio = BIO_new_socket(sock, BIO_NOCLOSE);
  if (! bio) {
    tls_log_errors(NULL, LOG_WARN, LD_NET, "opening BIO");
#ifdef SSL_set_tlsext_host_name
    SSL_set_tlsext_host_name(result->ssl, NULL);
#endif
    SSL_free(result->ssl);
    tor_free(result);
    return NULL;
  }
  {
    int set_worked =
      SSL_set_ex_data(result->ssl, tor_tls_object_ex_data_index, result);
    if (!set_worked) {
      log_warn(LD_BUG,
               "Couldn't set the tls for an SSL*; connection will fail");
    }
  }
  SSL_set_bio(result->ssl, bio, bio);
  tor_tls_context_incref(context);
  result->context = context;
  result->state = TOR_TLS_ST_HANDSHAKE;
  result->isServer = isServer;
  result->wantwrite_n = 0;
  result->last_write_count = BIO_number_written(bio);
  result->last_read_count = BIO_number_read(bio);
  if (result->last_write_count || result->last_read_count) {
    log_warn(LD_NET, "Newly created BIO has read count %lu, write count %lu",
             result->last_read_count, result->last_write_count);
  }
#ifdef V2_HANDSHAKE_SERVER
  if (isServer) {
    SSL_set_info_callback(result->ssl, tor_tls_server_info_callback);
  } else
#endif
  {
    SSL_set_info_callback(result->ssl, tor_tls_debug_state_callback);
  }

  /* Not expected to get called. */
  tls_log_errors(NULL, LOG_WARN, LD_NET, "creating tor_tls_t object");
  return result;
}

/** Make future log messages about <b>tls</b> display the address
 * <b>address</b>.
 */
void
tor_tls_set_logged_address(tor_tls_t *tls, const char *address)
{
  tor_assert(tls);
  tor_free(tls->address);
  tls->address = tor_strdup(address);
}

/** Set <b>cb</b> to be called with argument <b>arg</b> whenever <b>tls</b>
 * next gets a client-side renegotiate in the middle of a read.  Do not
 * invoke this function until <em>after</em> initial handshaking is done!
 */
void
tor_tls_set_renegotiate_callback(tor_tls_t *tls,
                                 void (*cb)(tor_tls_t *, void *arg),
                                 void *arg)
{
  tls->negotiated_callback = cb;
  tls->callback_arg = arg;
  tls->got_renegotiate = 0;
#ifdef V2_HANDSHAKE_SERVER
  if (cb) {
    SSL_set_info_callback(tls->ssl, tor_tls_server_info_callback);
  } else {
    SSL_set_info_callback(tls->ssl, tor_tls_debug_state_callback);
  }
#endif
}

/** If this version of openssl requires it, turn on renegotiation on
 * <b>tls</b>.
 */
void
tor_tls_unblock_renegotiation(tor_tls_t *tls)
{
  /* Yes, we know what we are doing here.  No, we do not treat a renegotiation
   * as authenticating any earlier-received data. */
  if (use_unsafe_renegotiation_flag) {
    tls->ssl->s3->flags |= SSL3_FLAGS_ALLOW_UNSAFE_LEGACY_RENEGOTIATION;
  }
  if (use_unsafe_renegotiation_op) {
    SSL_set_options(tls->ssl,
                    SSL_OP_ALLOW_UNSAFE_LEGACY_RENEGOTIATION);
  }
}

/** If this version of openssl supports it, turn off renegotiation on
 * <b>tls</b>.  (Our protocol never requires this for security, but it's nice
 * to use belt-and-suspenders here.)
 */
void
tor_tls_block_renegotiation(tor_tls_t *tls)
{
  tls->ssl->s3->flags &= ~SSL3_FLAGS_ALLOW_UNSAFE_LEGACY_RENEGOTIATION;
}

void
tor_tls_assert_renegotiation_unblocked(tor_tls_t *tls)
{
  if (use_unsafe_renegotiation_flag) {
    tor_assert(0 != (tls->ssl->s3->flags &
                     SSL3_FLAGS_ALLOW_UNSAFE_LEGACY_RENEGOTIATION));
  }
  if (use_unsafe_renegotiation_op) {
    long options = SSL_get_options(tls->ssl);
    tor_assert(0 != (options & SSL_OP_ALLOW_UNSAFE_LEGACY_RENEGOTIATION));
  }
}

/** Return whether this tls initiated the connect (client) or
 * received it (server). */
int
tor_tls_is_server(tor_tls_t *tls)
{
  tor_assert(tls);
  return tls->isServer;
}

/** Release resources associated with a TLS object.  Does not close the
 * underlying file descriptor.
 */
void
tor_tls_free(tor_tls_t *tls)
{
  if (!tls)
    return;
  tor_assert(tls->ssl);
#ifdef SSL_set_tlsext_host_name
  SSL_set_tlsext_host_name(tls->ssl, NULL);
#endif
  SSL_free(tls->ssl);
  tls->ssl = NULL;
  tls->negotiated_callback = NULL;
  if (tls->context)
    tor_tls_context_decref(tls->context);
  tor_free(tls->address);
  tls->magic = 0x99999999;
  tor_free(tls);
}

/** Underlying function for TLS reading.  Reads up to <b>len</b>
 * characters from <b>tls</b> into <b>cp</b>.  On success, returns the
 * number of characters read.  On failure, returns TOR_TLS_ERROR,
 * TOR_TLS_CLOSE, TOR_TLS_WANTREAD, or TOR_TLS_WANTWRITE.
 */
int
tor_tls_read(tor_tls_t *tls, char *cp, size_t len)
{
  int r, err;
  tor_assert(tls);
  tor_assert(tls->ssl);
  tor_assert(tls->state == TOR_TLS_ST_OPEN);
  tor_assert(len<INT_MAX);
  r = SSL_read(tls->ssl, cp, (int)len);
  if (r > 0) {
#ifdef V2_HANDSHAKE_SERVER
    if (tls->got_renegotiate) {
      /* Renegotiation happened! */
      log_info(LD_NET, "Got a TLS renegotiation from %s", ADDR(tls));
      if (tls->negotiated_callback)
        tls->negotiated_callback(tls, tls->callback_arg);
      tls->got_renegotiate = 0;
    }
#endif
    return r;
  }
  err = tor_tls_get_error(tls, r, CATCH_ZERO, "reading", LOG_DEBUG, LD_NET);
  if (err == _TOR_TLS_ZERORETURN || err == TOR_TLS_CLOSE) {
    log_debug(LD_NET,"read returned r=%d; TLS is closed",r);
    tls->state = TOR_TLS_ST_CLOSED;
    return TOR_TLS_CLOSE;
  } else {
    tor_assert(err != TOR_TLS_DONE);
    log_debug(LD_NET,"read returned r=%d, err=%d",r,err);
    return err;
  }
}

/** Underlying function for TLS writing.  Write up to <b>n</b>
 * characters from <b>cp</b> onto <b>tls</b>.  On success, returns the
 * number of characters written.  On failure, returns TOR_TLS_ERROR,
 * TOR_TLS_WANTREAD, or TOR_TLS_WANTWRITE.
 */
int
tor_tls_write(tor_tls_t *tls, const char *cp, size_t n)
{
  int r, err;
  tor_assert(tls);
  tor_assert(tls->ssl);
  tor_assert(tls->state == TOR_TLS_ST_OPEN);
  tor_assert(n < INT_MAX);
  if (n == 0)
    return 0;
  if (tls->wantwrite_n) {
    /* if WANTWRITE last time, we must use the _same_ n as before */
    tor_assert(n >= tls->wantwrite_n);
    log_debug(LD_NET,"resuming pending-write, (%d to flush, reusing %d)",
              (int)n, (int)tls->wantwrite_n);
    n = tls->wantwrite_n;
    tls->wantwrite_n = 0;
  }
  r = SSL_write(tls->ssl, cp, (int)n);
  err = tor_tls_get_error(tls, r, 0, "writing", LOG_INFO, LD_NET);
  if (err == TOR_TLS_DONE) {
    return r;
  }
  if (err == TOR_TLS_WANTWRITE || err == TOR_TLS_WANTREAD) {
    tls->wantwrite_n = n;
  }
  return err;
}

/** Perform initial handshake on <b>tls</b>.  When finished, returns
 * TOR_TLS_DONE.  On failure, returns TOR_TLS_ERROR, TOR_TLS_WANTREAD,
 * or TOR_TLS_WANTWRITE.
 */
int
tor_tls_handshake(tor_tls_t *tls)
{
  int r;
  int oldstate;
  tor_assert(tls);
  tor_assert(tls->ssl);
  tor_assert(tls->state == TOR_TLS_ST_HANDSHAKE);
  check_no_tls_errors();
  oldstate = tls->ssl->state;
  if (tls->isServer) {
    log_debug(LD_HANDSHAKE, "About to call SSL_accept on %p (%s)", tls,
              ssl_state_to_string(tls->ssl->state));
    r = SSL_accept(tls->ssl);
  } else {
    log_debug(LD_HANDSHAKE, "About to call SSL_connect on %p (%s)", tls,
              ssl_state_to_string(tls->ssl->state));
    r = SSL_connect(tls->ssl);
  }
  if (oldstate != tls->ssl->state)
    log_debug(LD_HANDSHAKE, "After call, %p was in state %s",
              tls, ssl_state_to_string(tls->ssl->state));
  /* We need to call this here and not earlier, since OpenSSL has a penchant
   * for clearing its flags when you say accept or connect. */
  tor_tls_unblock_renegotiation(tls);
  r = tor_tls_get_error(tls,r,0, "handshaking", LOG_INFO, LD_HANDSHAKE);
  if (ERR_peek_error() != 0) {
    tls_log_errors(tls, tls->isServer ? LOG_INFO : LOG_WARN, LD_HANDSHAKE,
                   "handshaking");
    return TOR_TLS_ERROR_MISC;
  }
  if (r == TOR_TLS_DONE) {
    tls->state = TOR_TLS_ST_OPEN;
    return tor_tls_finish_handshake(tls);
  }
  return r;
}

/** Perform the final part of the intial TLS handshake on <b>tls</b>.  This
 * should be called for the first handshake only: it determines whether the v1
 * or the v2 handshake was used, and adjusts things for the renegotiation
 * handshake as appropriate.
 *
 * tor_tls_handshake() calls this on its own; you only need to call this if
 * bufferevent is doing the handshake for you.
 */
int
tor_tls_finish_handshake(tor_tls_t *tls)
{
  int r = TOR_TLS_DONE;
  if (tls->isServer) {
    SSL_set_info_callback(tls->ssl, NULL);
    SSL_set_verify(tls->ssl, SSL_VERIFY_PEER, always_accept_verify_cb);
    /* There doesn't seem to be a clear OpenSSL API to clear mode flags. */
    tls->ssl->mode &= ~SSL_MODE_NO_AUTO_CHAIN;
#ifdef V2_HANDSHAKE_SERVER
    if (tor_tls_client_is_using_v2_ciphers(tls->ssl, ADDR(tls))) {
      /* This check is redundant, but back when we did it in the callback,
       * we might have not been able to look up the tor_tls_t if the code
       * was buggy.  Fixing that. */
      if (!tls->wasV2Handshake) {
        log_warn(LD_BUG, "For some reason, wasV2Handshake didn't"
                 " get set. Fixing that.");
      }
      tls->wasV2Handshake = 1;
      log_debug(LD_HANDSHAKE, "Completed V2 TLS handshake with client; waiting"
                " for renegotiation.");
    } else {
      tls->wasV2Handshake = 0;
    }
#endif
  } else {
#ifdef V2_HANDSHAKE_CLIENT
    /* If we got no ID cert, we're a v2 handshake. */
    X509 *cert = SSL_get_peer_certificate(tls->ssl);
    STACK_OF(X509) *chain = SSL_get_peer_cert_chain(tls->ssl);
    int n_certs = sk_X509_num(chain);
    if (n_certs > 1 || (n_certs == 1 && cert != sk_X509_value(chain, 0))) {
      log_debug(LD_HANDSHAKE, "Server sent back multiple certificates; it "
                "looks like a v1 handshake on %p", tls);
      tls->wasV2Handshake = 0;
    } else {
      log_debug(LD_HANDSHAKE,
                "Server sent back a single certificate; looks like "
                "a v2 handshake on %p.", tls);
      tls->wasV2Handshake = 1;
    }
    if (cert)
      X509_free(cert);
#endif
    if (SSL_set_cipher_list(tls->ssl, SERVER_CIPHER_LIST) == 0) {
      tls_log_errors(NULL, LOG_WARN, LD_HANDSHAKE, "re-setting ciphers");
      r = TOR_TLS_ERROR_MISC;
    }
  }
  return r;
}

#ifdef USE_BUFFEREVENTS
/** Put <b>tls</b>, which must be a client connection, into renegotiation
 * mode. */
int
tor_tls_start_renegotiating(tor_tls_t *tls)
{
  int r = SSL_renegotiate(tls->ssl);
  if (r <= 0) {
    return tor_tls_get_error(tls, r, 0, "renegotiating", LOG_WARN,
                             LD_HANDSHAKE);
  }
  return 0;
}
#endif

/** Client only: Renegotiate a TLS session.  When finished, returns
 * TOR_TLS_DONE.  On failure, returns TOR_TLS_ERROR, TOR_TLS_WANTREAD, or
 * TOR_TLS_WANTWRITE.
 */
int
tor_tls_renegotiate(tor_tls_t *tls)
{
  int r;
  tor_assert(tls);
  /* We could do server-initiated renegotiation too, but that would be tricky.
   * Instead of "SSL_renegotiate, then SSL_do_handshake until done" */
  tor_assert(!tls->isServer);
  if (tls->state != TOR_TLS_ST_RENEGOTIATE) {
    int r = SSL_renegotiate(tls->ssl);
    if (r <= 0) {
      return tor_tls_get_error(tls, r, 0, "renegotiating", LOG_WARN,
                               LD_HANDSHAKE);
    }
    tls->state = TOR_TLS_ST_RENEGOTIATE;
  }
  r = SSL_do_handshake(tls->ssl);
  if (r == 1) {
    tls->state = TOR_TLS_ST_OPEN;
    return TOR_TLS_DONE;
  } else
    return tor_tls_get_error(tls, r, 0, "renegotiating handshake", LOG_INFO,
                             LD_HANDSHAKE);
}

/** Shut down an open tls connection <b>tls</b>.  When finished, returns
 * TOR_TLS_DONE.  On failure, returns TOR_TLS_ERROR, TOR_TLS_WANTREAD,
 * or TOR_TLS_WANTWRITE.
 */
int
tor_tls_shutdown(tor_tls_t *tls)
{
  int r, err;
  char buf[128];
  tor_assert(tls);
  tor_assert(tls->ssl);

  while (1) {
    if (tls->state == TOR_TLS_ST_SENTCLOSE) {
      /* If we've already called shutdown once to send a close message,
       * we read until the other side has closed too.
       */
      do {
        r = SSL_read(tls->ssl, buf, 128);
      } while (r>0);
      err = tor_tls_get_error(tls, r, CATCH_ZERO, "reading to shut down",
                              LOG_INFO, LD_NET);
      if (err == _TOR_TLS_ZERORETURN) {
        tls->state = TOR_TLS_ST_GOTCLOSE;
        /* fall through... */
      } else {
        return err;
      }
    }

    r = SSL_shutdown(tls->ssl);
    if (r == 1) {
      /* If shutdown returns 1, the connection is entirely closed. */
      tls->state = TOR_TLS_ST_CLOSED;
      return TOR_TLS_DONE;
    }
    err = tor_tls_get_error(tls, r, CATCH_SYSCALL|CATCH_ZERO, "shutting down",
                            LOG_INFO, LD_NET);
    if (err == _TOR_TLS_SYSCALL) {
      /* The underlying TCP connection closed while we were shutting down. */
      tls->state = TOR_TLS_ST_CLOSED;
      return TOR_TLS_DONE;
    } else if (err == _TOR_TLS_ZERORETURN) {
      /* The TLS connection says that it sent a shutdown record, but
       * isn't done shutting down yet.  Make sure that this hasn't
       * happened before, then go back to the start of the function
       * and try to read.
       */
      if (tls->state == TOR_TLS_ST_GOTCLOSE ||
         tls->state == TOR_TLS_ST_SENTCLOSE) {
        log(LOG_WARN, LD_NET,
            "TLS returned \"half-closed\" value while already half-closed");
        return TOR_TLS_ERROR_MISC;
      }
      tls->state = TOR_TLS_ST_SENTCLOSE;
      /* fall through ... */
    } else {
      return err;
    }
  } /* end loop */
}

/** Return true iff this TLS connection is authenticated.
 */
int
tor_tls_peer_has_cert(tor_tls_t *tls)
{
  X509 *cert;
  cert = SSL_get_peer_certificate(tls->ssl);
  tls_log_errors(tls, LOG_WARN, LD_HANDSHAKE, "getting peer certificate");
  if (!cert)
    return 0;
  X509_free(cert);
  return 1;
}

/** Return the peer certificate, or NULL if there isn't one. */
tor_cert_t *
tor_tls_get_peer_cert(tor_tls_t *tls)
{
  X509 *cert;
  cert = SSL_get_peer_certificate(tls->ssl);
  tls_log_errors(tls, LOG_WARN, LD_HANDSHAKE, "getting peer certificate");
  if (!cert)
    return NULL;
  return tor_cert_new(cert);
}

/** Warn that a certificate lifetime extends through a certain range. */
static void
log_cert_lifetime(const X509 *cert, const char *problem)
{
  BIO *bio = NULL;
  BUF_MEM *buf;
  char *s1=NULL, *s2=NULL;
  char mytime[33];
  time_t now = time(NULL);
  struct tm tm;

  if (problem)
    log_warn(LD_GENERAL,
             "Certificate %s: is your system clock set incorrectly?",
             problem);

  if (!(bio = BIO_new(BIO_s_mem()))) {
    log_warn(LD_GENERAL, "Couldn't allocate BIO!"); goto end;
  }
  if (!(ASN1_TIME_print(bio, X509_get_notBefore(cert)))) {
    tls_log_errors(NULL, LOG_WARN, LD_NET, "printing certificate lifetime");
    goto end;
  }
  BIO_get_mem_ptr(bio, &buf);
  s1 = tor_strndup(buf->data, buf->length);

  (void)BIO_reset(bio);
  if (!(ASN1_TIME_print(bio, X509_get_notAfter(cert)))) {
    tls_log_errors(NULL, LOG_WARN, LD_NET, "printing certificate lifetime");
    goto end;
  }
  BIO_get_mem_ptr(bio, &buf);
  s2 = tor_strndup(buf->data, buf->length);

  strftime(mytime, 32, "%b %d %H:%M:%S %Y GMT", tor_gmtime_r(&now, &tm));

  log_warn(LD_GENERAL,
           "(certificate lifetime runs from %s through %s. Your time is %s.)",
           s1,s2,mytime);

 end:
  /* Not expected to get invoked */
  tls_log_errors(NULL, LOG_WARN, LD_NET, "getting certificate lifetime");
  if (bio)
    BIO_free(bio);
  tor_free(s1);
  tor_free(s2);
}

/** Helper function: try to extract a link certificate and an identity
 * certificate from <b>tls</b>, and store them in *<b>cert_out</b> and
 * *<b>id_cert_out</b> respectively.  Log all messages at level
 * <b>severity</b>.
 *
 * Note that a reference is added to cert_out, so it needs to be
 * freed. id_cert_out doesn't. */
static void
try_to_extract_certs_from_tls(int severity, tor_tls_t *tls,
                              X509 **cert_out, X509 **id_cert_out)
{
  X509 *cert = NULL, *id_cert = NULL;
  STACK_OF(X509) *chain = NULL;
  int num_in_chain, i;
  *cert_out = *id_cert_out = NULL;

  if (!(cert = SSL_get_peer_certificate(tls->ssl)))
    return;
  *cert_out = cert;
  if (!(chain = SSL_get_peer_cert_chain(tls->ssl)))
    return;
  num_in_chain = sk_X509_num(chain);
  /* 1 means we're receiving (server-side), and it's just the id_cert.
   * 2 means we're connecting (client-side), and it's both the link
   * cert and the id_cert.
   */
  if (num_in_chain < 1) {
    log_fn(severity,LD_PROTOCOL,
           "Unexpected number of certificates in chain (%d)",
           num_in_chain);
    return;
  }
  for (i=0; i<num_in_chain; ++i) {
    id_cert = sk_X509_value(chain, i);
    if (X509_cmp(id_cert, cert) != 0)
      break;
  }
  *id_cert_out = id_cert;
}

/** If the provided tls connection is authenticated and has a
 * certificate chain that is currently valid and signed, then set
 * *<b>identity_key</b> to the identity certificate's key and return
 * 0.  Else, return -1 and log complaints with log-level <b>severity</b>.
 */
int
tor_tls_verify(int severity, tor_tls_t *tls, crypto_pk_env_t **identity_key)
{
  X509 *cert = NULL, *id_cert = NULL;
  EVP_PKEY *id_pkey = NULL;
  RSA *rsa;
  int r = -1;

  *identity_key = NULL;

  try_to_extract_certs_from_tls(severity, tls, &cert, &id_cert);
  if (!cert)
    goto done;
  if (!id_cert) {
    log_fn(severity,LD_PROTOCOL,"No distinct identity certificate found");
    goto done;
  }
  tls_log_errors(tls, severity, LD_HANDSHAKE, "before verifying certificate");

  if (!(id_pkey = X509_get_pubkey(id_cert)) ||
      X509_verify(cert, id_pkey) <= 0) {
    log_fn(severity,LD_PROTOCOL,"X509_verify on cert and pkey returned <= 0");
    tls_log_errors(tls, severity, LD_HANDSHAKE, "verifying certificate");
    goto done;
  }

  rsa = EVP_PKEY_get1_RSA(id_pkey);
  if (!rsa)
    goto done;
  *identity_key = _crypto_new_pk_env_rsa(rsa);

  r = 0;

 done:
  if (cert)
    X509_free(cert);
  if (id_pkey)
    EVP_PKEY_free(id_pkey);

  /* This should never get invoked, but let's make sure in case OpenSSL
   * acts unexpectedly. */
  tls_log_errors(tls, LOG_WARN, LD_HANDSHAKE, "finishing tor_tls_verify");

  return r;
}

/** Check whether the certificate set on the connection <b>tls</b> is
 * expired or not-yet-valid, give or take <b>tolerance</b>
 * seconds. Return 0 for valid, -1 for failure.
 *
 * NOTE: you should call tor_tls_verify before tor_tls_check_lifetime.
 */
int
tor_tls_check_lifetime(tor_tls_t *tls, int tolerance)
{
  X509 *cert;
  int r = -1;

  if (!(cert = SSL_get_peer_certificate(tls->ssl)))
    goto done;

  if (check_cert_lifetime_internal(cert, tolerance) < 0)
    goto done;

  r = 0;
 done:
  if (cert)
    X509_free(cert);
  /* Not expected to get invoked */
  tls_log_errors(tls, LOG_WARN, LD_NET, "checking certificate lifetime");

  return r;
}

/** Helper: check whether <b>cert</b> is currently live, give or take
 * <b>tolerance</b> seconds.  If it is live, return 0.  If it is not live,
 * log a message and return -1. */
static int
check_cert_lifetime_internal(const X509 *cert, int tolerance)
{
  time_t now, t;

  now = time(NULL);

  t = now + tolerance;
  if (X509_cmp_time(X509_get_notBefore(cert), &t) > 0) {
    log_cert_lifetime(cert, "not yet valid");
    return -1;
  }
  t = now - tolerance;
  if (X509_cmp_time(X509_get_notAfter(cert), &t) < 0) {
    log_cert_lifetime(cert, "already expired");
    return -1;
  }

  return 0;
}

/** Return the number of bytes available for reading from <b>tls</b>.
 */
int
tor_tls_get_pending_bytes(tor_tls_t *tls)
{
  tor_assert(tls);
  return SSL_pending(tls->ssl);
}

/** If <b>tls</b> requires that the next write be of a particular size,
 * return that size.  Otherwise, return 0. */
size_t
tor_tls_get_forced_write_size(tor_tls_t *tls)
{
  return tls->wantwrite_n;
}

/** Sets n_read and n_written to the number of bytes read and written,
 * respectively, on the raw socket used by <b>tls</b> since the last time this
 * function was called on <b>tls</b>. */
void
tor_tls_get_n_raw_bytes(tor_tls_t *tls, size_t *n_read, size_t *n_written)
{
  BIO *wbio, *tmpbio;
  unsigned long r, w;
  r = BIO_number_read(SSL_get_rbio(tls->ssl));
  /* We want the number of bytes actually for real written.  Unfortunately,
   * sometimes OpenSSL replaces the wbio on tls->ssl with a buffering bio,
   * which makes the answer turn out wrong.  Let's cope with that.  Note
   * that this approach will fail if we ever replace tls->ssl's BIOs with
   * buffering bios for reasons of our own.  As an alternative, we could
   * save the original BIO for  tls->ssl in the tor_tls_t structure, but
   * that would be tempting fate. */
  wbio = SSL_get_wbio(tls->ssl);
  if (wbio->method == BIO_f_buffer() && (tmpbio = BIO_next(wbio)) != NULL)
    wbio = tmpbio;
  w = BIO_number_written(wbio);

  /* We are ok with letting these unsigned ints go "negative" here:
   * If we wrapped around, this should still give us the right answer, unless
   * we wrapped around by more than ULONG_MAX since the last time we called
   * this function.
   */
  *n_read = (size_t)(r - tls->last_read_count);
  *n_written = (size_t)(w - tls->last_write_count);
  if (*n_read > INT_MAX || *n_written > INT_MAX) {
    log_warn(LD_BUG, "Preposterously large value in tor_tls_get_n_raw_bytes. "
             "r=%lu, last_read=%lu, w=%lu, last_written=%lu",
             r, tls->last_read_count, w, tls->last_write_count);
  }
  tls->last_read_count = r;
  tls->last_write_count = w;
}

/** Implement check_no_tls_errors: If there are any pending OpenSSL
 * errors, log an error message. */
void
_check_no_tls_errors(const char *fname, int line)
{
  if (ERR_peek_error() == 0)
    return;
  log(LOG_WARN, LD_CRYPTO, "Unhandled OpenSSL errors found at %s:%d: ",
      tor_fix_source_file(fname), line);
  tls_log_errors(NULL, LOG_WARN, LD_NET, NULL);
}

/** Return true iff the initial TLS connection at <b>tls</b> did not use a v2
 * TLS handshake. Output is undefined if the handshake isn't finished. */
int
tor_tls_used_v1_handshake(tor_tls_t *tls)
{
  if (tls->isServer) {
#ifdef V2_HANDSHAKE_SERVER
    return ! tls->wasV2Handshake;
#endif
  } else {
#ifdef V2_HANDSHAKE_CLIENT
    return ! tls->wasV2Handshake;
#endif
  }
  return 1;
}

/** Return true iff <b>name</b> is a DN of a kind that could only
 * occur in a v3-handshake-indicating certificate */
static int
dn_indicates_v3_cert(X509_NAME *name)
{
#ifdef DISABLE_V3_LINKPROTO_CLIENTSIDE
  (void)name;
  return 0;
#else
  X509_NAME_ENTRY *entry;
  int n_entries;
  ASN1_OBJECT *obj;
  ASN1_STRING *str;
  unsigned char *s;
  int len, r;

  n_entries = X509_NAME_entry_count(name);
  if (n_entries != 1)
    return 1; /* More than one entry in the DN. */
  entry = X509_NAME_get_entry(name, 0);

  obj = X509_NAME_ENTRY_get_object(entry);
  if (OBJ_obj2nid(obj) != OBJ_txt2nid("commonName"))
    return 1; /* The entry isn't a commonName. */

  str = X509_NAME_ENTRY_get_data(entry);
  len = ASN1_STRING_to_UTF8(&s, str);
  if (len < 0)
    return 0;
  r = fast_memneq(s + len - 4, ".net", 4);
  OPENSSL_free(s);
  return r;
#endif
}

/** Return true iff the peer certificate we're received on <b>tls</b>
 * indicates that this connection should use the v3 (in-protocol)
 * authentication handshake.
 *
 * Only the connection initiator should use this, and only once the initial
 * handshake is done; the responder detects a v1 handshake by cipher types,
 * and a v3/v2 handshake by Versions cell vs renegotiation.
 */
int
tor_tls_received_v3_certificate(tor_tls_t *tls)
{
  X509 *cert = SSL_get_peer_certificate(tls->ssl);
  EVP_PKEY *key = NULL;
  X509_NAME *issuer_name, *subject_name;
  int is_v3 = 0;

  if (!cert) {
    log_warn(LD_BUG, "Called on a connection with no peer certificate");
    goto done;
  }

  subject_name = X509_get_subject_name(cert);
  issuer_name = X509_get_issuer_name(cert);

  if (X509_name_cmp(subject_name, issuer_name) == 0) {
    is_v3 = 1; /* purportedly self signed */
    goto done;
  }

  if (dn_indicates_v3_cert(subject_name) ||
      dn_indicates_v3_cert(issuer_name)) {
    is_v3 = 1; /* DN is fancy */
    goto done;
  }

  key = X509_get_pubkey(cert);
  if (EVP_PKEY_bits(key) != 1024 ||
      EVP_PKEY_type(key->type) != EVP_PKEY_RSA) {
    is_v3 = 1; /* Key is fancy */
    goto done;
  }

 done:
  if (key)
    EVP_PKEY_free(key);
  if (cert)
    X509_free(cert);

  return is_v3;
}

/** Return the number of server handshakes that we've noticed doing on
 * <b>tls</b>. */
int
tor_tls_get_num_server_handshakes(tor_tls_t *tls)
{
  return tls->server_handshake_count;
}

/** Return true iff the server TLS connection <b>tls</b> got the renegotiation
 * request it was waiting for. */
int
tor_tls_server_got_renegotiate(tor_tls_t *tls)
{
  return tls->got_renegotiate;
}

/** Set the DIGEST256_LEN buffer at <b>secrets_out</b> to the value used in
 * the v3 handshake to prove that the client knows the TLS secrets for the
 * connection <b>tls</b>.  Return 0 on success, -1 on failure.
 */
int
tor_tls_get_tlssecrets(tor_tls_t *tls, uint8_t *secrets_out)
{
#define TLSSECRET_MAGIC "Tor V3 handshake TLS cross-certification"
  char buf[128];
  size_t len;
  tor_assert(tls);
  tor_assert(tls->ssl);
  tor_assert(tls->ssl->s3);
  tor_assert(tls->ssl->session);
  /*
    The value is an HMAC, using the TLS master key as the HMAC key, of
    client_random | server_random | TLSSECRET_MAGIC
  */
  memcpy(buf +  0, tls->ssl->s3->client_random, 32);
  memcpy(buf + 32, tls->ssl->s3->server_random, 32);
  memcpy(buf + 64, TLSSECRET_MAGIC, strlen(TLSSECRET_MAGIC) + 1);
  len = 64 + strlen(TLSSECRET_MAGIC) + 1;
  crypto_hmac_sha256((char*)secrets_out,
                     (char*)tls->ssl->session->master_key,
                     tls->ssl->session->master_key_length,
                     buf, len);
  memset(buf, 0, sizeof(buf));
  return 0;
}

/** Examine the amount of memory used and available for buffers in <b>tls</b>.
 * Set *<b>rbuf_capacity</b> to the amount of storage allocated for the read
 * buffer and *<b>rbuf_bytes</b> to the amount actually used.
 * Set *<b>wbuf_capacity</b> to the amount of storage allocated for the write
 * buffer and *<b>wbuf_bytes</b> to the amount actually used. */
void
tor_tls_get_buffer_sizes(tor_tls_t *tls,
                         size_t *rbuf_capacity, size_t *rbuf_bytes,
                         size_t *wbuf_capacity, size_t *wbuf_bytes)
{
  if (tls->ssl->s3->rbuf.buf)
    *rbuf_capacity = tls->ssl->s3->rbuf.len;
  else
    *rbuf_capacity = 0;
  if (tls->ssl->s3->wbuf.buf)
    *wbuf_capacity = tls->ssl->s3->wbuf.len;
  else
    *wbuf_capacity = 0;
  *rbuf_bytes = tls->ssl->s3->rbuf.left;
  *wbuf_bytes = tls->ssl->s3->wbuf.left;
}

#ifdef USE_BUFFEREVENTS
/** Construct and return an TLS-encrypting bufferevent to send data over
 * <b>socket</b>, which must match the socket of the underlying bufferevent
 * <b>bufev_in</b>.  The TLS object <b>tls</b> is used for encryption.
 *
 * This function will either create a filtering bufferevent that wraps around
 * <b>bufev_in</b>, or it will free bufev_in and return a new bufferevent that
 * uses the <b>tls</b> to talk to the network directly.  Do not use
 * <b>bufev_in</b> after calling this function.
 *
 * The connection will start out doing a server handshake if <b>receiving</b>
 * is strue, and a client handshake otherwise.
 *
 * Returns NULL on failure.
 */
struct bufferevent *
tor_tls_init_bufferevent(tor_tls_t *tls, struct bufferevent *bufev_in,
                         evutil_socket_t socket, int receiving,
                         int filter)
{
  struct bufferevent *out;
  const enum bufferevent_ssl_state state = receiving ?
    BUFFEREVENT_SSL_ACCEPTING : BUFFEREVENT_SSL_CONNECTING;

  if (filter || tor_libevent_using_iocp_bufferevents()) {
    /* Grab an extra reference to the SSL, since BEV_OPT_CLOSE_ON_FREE
       means that the SSL will get freed too.

       This increment makes our SSL usage not-threadsafe, BTW.  We should
       see if we're allowed to use CRYPTO_add from outside openssl. */
    tls->ssl->references += 1;
    out = bufferevent_openssl_filter_new(tor_libevent_get_base(),
                                         bufev_in,
                                         tls->ssl,
                                         state,
                                         BEV_OPT_DEFER_CALLBACKS|
                                         BEV_OPT_CLOSE_ON_FREE);
    /* Tell the underlying bufferevent when to accept more data from the SSL
       filter (only when it's got less than 32K to write), and when to notify
       the SSL filter that it could write more (when it drops under 24K). */
    bufferevent_setwatermark(bufev_in, EV_WRITE, 24*1024, 32*1024);
  } else {
    if (bufev_in) {
      evutil_socket_t s = bufferevent_getfd(bufev_in);
      tor_assert(s == -1 || s == socket);
      tor_assert(evbuffer_get_length(bufferevent_get_input(bufev_in)) == 0);
      tor_assert(evbuffer_get_length(bufferevent_get_output(bufev_in)) == 0);
      tor_assert(BIO_number_read(SSL_get_rbio(tls->ssl)) == 0);
      tor_assert(BIO_number_written(SSL_get_rbio(tls->ssl)) == 0);
      bufferevent_free(bufev_in);
    }

    /* Current versions (as of 2.0.x) of Libevent need to defer
     * bufferevent_openssl callbacks, or else our callback functions will
     * get called reentrantly, which is bad for us.
     */
    out = bufferevent_openssl_socket_new(tor_libevent_get_base(),
                                         socket,
                                         tls->ssl,
                                         state,
                                         BEV_OPT_DEFER_CALLBACKS);
  }
  tls->state = TOR_TLS_ST_BUFFEREVENT;

  /* Unblock _after_ creating the bufferevent, since accept/connect tend to
   * clear flags. */
  tor_tls_unblock_renegotiation(tls);

  return out;
}
#endif
<|MERGE_RESOLUTION|>--- conflicted
+++ resolved
@@ -210,13 +210,9 @@
                                     unsigned int key_lifetime,
                                     int is_client);
 static tor_tls_context_t *tor_tls_context_new(crypto_pk_env_t *identity,
-<<<<<<< HEAD
-                                              unsigned int key_lifetime);
-static int check_cert_lifetime_internal(const X509 *cert, int tolerance);
-=======
                                               unsigned int key_lifetime,
                                               int is_client);
->>>>>>> 4684ced1
+static int check_cert_lifetime_internal(const X509 *cert, int tolerance);
 
 /** Global TLS contexts. We keep them here because nobody else needs
  * to touch them. */
@@ -1117,57 +1113,39 @@
     goto error;
   if (crypto_pk_generate_key(rsa)<0)
     goto error;
-<<<<<<< HEAD
-  /* Generate short-term RSA key for use in the in-protocol ("v3")
-   * authentication handshake. */
-  if (!(rsa_auth = crypto_new_pk_env()))
-    goto error;
-  if (crypto_pk_generate_key(rsa_auth)<0)
-    goto error;
-  /* Create a link certificate signed by identity key. */
-  cert = tor_tls_create_certificate(rsa, identity, nickname, nn2,
-                                    key_lifetime);
-  /* Create self-signed certificate for identity key. */
-  idcert = tor_tls_create_certificate(identity, identity, nn2, nn2,
-                                      IDENTITY_CERT_LIFETIME);
-  /* Create an authentication certificate signed by identity key. */
-  authcert = tor_tls_create_certificate(rsa_auth, identity, nickname, nn2,
-                                        key_lifetime);
-  if (!cert || !idcert || !authcert) {
-    log(LOG_WARN, LD_CRYPTO, "Error creating certificate");
-    goto error;
-=======
   if (!is_client) {
-    /* Create certificate signed by identity key. */
+    /* Generate short-term RSA key for use in the in-protocol ("v3")
+     * authentication handshake. */
+    if (!(rsa_auth = crypto_new_pk_env()))
+      goto error;
+    if (crypto_pk_generate_key(rsa_auth)<0)
+      goto error;
+    /* Create a link certificate signed by identity key. */
     cert = tor_tls_create_certificate(rsa, identity, nickname, nn2,
                                       key_lifetime);
     /* Create self-signed certificate for identity key. */
     idcert = tor_tls_create_certificate(identity, identity, nn2, nn2,
                                         IDENTITY_CERT_LIFETIME);
-    if (!cert || !idcert) {
+    /* Create an authentication certificate signed by identity key. */
+    authcert = tor_tls_create_certificate(rsa_auth, identity, nickname, nn2,
+                                          key_lifetime);
+    if (!cert || !idcert || !authcert) {
       log(LOG_WARN, LD_CRYPTO, "Error creating certificate");
       goto error;
     }
->>>>>>> 4684ced1
   }
 
   result = tor_malloc_zero(sizeof(tor_tls_context_t));
   result->refcnt = 1;
-<<<<<<< HEAD
-  result->my_link_cert = tor_cert_new(X509_dup(cert));
-  result->my_id_cert = tor_cert_new(X509_dup(idcert));
-  result->my_auth_cert = tor_cert_new(X509_dup(authcert));
-  if (!result->my_link_cert || !result->my_id_cert || !result->my_auth_cert)
-    goto error;
-  result->link_key = crypto_pk_dup_key(rsa);
-  result->auth_key = crypto_pk_dup_key(rsa_auth);
-=======
   if (!is_client) {
-    result->my_cert = X509_dup(cert);
-    result->my_id_cert = X509_dup(idcert);
-    result->key = crypto_pk_dup_key(rsa);
-  }
->>>>>>> 4684ced1
+    result->my_link_cert = tor_cert_new(X509_dup(cert));
+    result->my_id_cert = tor_cert_new(X509_dup(idcert));
+    result->my_auth_cert = tor_cert_new(X509_dup(authcert));
+    if (!result->my_link_cert || !result->my_id_cert || !result->my_auth_cert)
+      goto error;
+    result->link_key = crypto_pk_dup_key(rsa);
+    result->auth_key = crypto_pk_dup_key(rsa_auth);
+  }
 
 #ifdef EVERYONE_HAS_AES
   /* Tell OpenSSL to only use TLS1 */
