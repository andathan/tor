/* * Copyright (c) 2012-2019, The Tor Project, Inc. */
/* See LICENSE for licensing information */

/**
 * \file channeltls.c
 *
 * \brief A concrete subclass of channel_t using or_connection_t to transfer
 * cells between Tor instances.
 *
 * This module fills in the various function pointers in channel_t, to
 * implement the channel_tls_t channels as used in Tor today.  These channels
 * are created from channel_tls_connect() and
 * channel_tls_handle_incoming(). Each corresponds 1:1 to or_connection_t
 * object, as implemented in connection_or.c.  These channels transmit cells
 * to the underlying or_connection_t by calling
 * connection_or_write_*_cell_to_buf(), and receive cells from the underlying
 * or_connection_t when connection_or_process_cells_from_inbuf() calls
 * channel_tls_handle_*_cell().
 *
 * Here we also implement the server (responder) side of the v3+ Tor link
 * handshake, which uses CERTS and AUTHENTICATE cell to negotiate versions,
 * exchange expected and observed IP and time information, and bootstrap a
 * level of authentication higher than we have gotten on the raw TLS
 * handshake.
 *
 * NOTE: Since there is currently only one type of channel, there are probably
 * more than a few cases where functionality that is currently in
 * channeltls.c, connection_or.c, and channel.c ought to be divided up
 * differently.  The right time to do this is probably whenever we introduce
 * our next channel type.
 **/

/*
 * Define this so channel.h gives us things only channel_t subclasses
 * should touch.
 */
#define TOR_CHANNEL_INTERNAL_

#define CHANNELTLS_PRIVATE

#include "core/or/or.h"
#include "core/or/channel.h"
#include "core/or/channeltls.h"
#include "core/or/circuitmux.h"
#include "core/or/circuitmux_ewma.h"
#include "core/or/command.h"
#include "app/config/config.h"
#include "core/mainloop/connection.h"
#include "core/or/connection_or.h"
#include "feature/control/control.h"
#include "feature/client/entrynodes.h"
#include "trunnel/link_handshake.h"
#include "core/or/relay.h"
#include "feature/stats/rephist.h"
#include "feature/relay/router.h"
#include "feature/relay/routermode.h"
#include "feature/nodelist/dirlist.h"
#include "core/or/scheduler.h"
#include "feature/nodelist/torcert.h"
#include "feature/nodelist/networkstatus.h"
#include "trunnel/channelpadding_negotiation.h"
#include "trunnel/netinfo.h"
#include "core/or/channelpadding.h"

#include "core/or/cell_st.h"
#include "core/or/cell_queue_st.h"
#include "core/or/extend_info_st.h"
#include "core/or/or_connection_st.h"
#include "core/or/or_handshake_certs_st.h"
#include "core/or/or_handshake_state_st.h"
#include "feature/nodelist/routerinfo_st.h"
#include "core/or/var_cell_st.h"

#include "lib/tls/tortls.h"
#include "lib/tls/x509.h"

/** How many CELL_PADDING cells have we received, ever? */
uint64_t stats_n_padding_cells_processed = 0;
/** How many CELL_VERSIONS cells have we received, ever? */
uint64_t stats_n_versions_cells_processed = 0;
/** How many CELL_NETINFO cells have we received, ever? */
uint64_t stats_n_netinfo_cells_processed = 0;
/** How many CELL_VPADDING cells have we received, ever? */
uint64_t stats_n_vpadding_cells_processed = 0;
/** How many CELL_CERTS cells have we received, ever? */
uint64_t stats_n_certs_cells_processed = 0;
/** How many CELL_AUTH_CHALLENGE cells have we received, ever? */
uint64_t stats_n_auth_challenge_cells_processed = 0;
/** How many CELL_AUTHENTICATE cells have we received, ever? */
uint64_t stats_n_authenticate_cells_processed = 0;
/** How many CELL_AUTHORIZE cells have we received, ever? */
uint64_t stats_n_authorize_cells_processed = 0;

/** Active listener, if any */
static channel_listener_t *channel_tls_listener = NULL;

/* channel_tls_t method declarations */

static void channel_tls_close_method(channel_t *chan);
static const char * channel_tls_describe_transport_method(channel_t *chan);
static void channel_tls_free_method(channel_t *chan);
static double channel_tls_get_overhead_estimate_method(channel_t *chan);
static int
channel_tls_get_remote_addr_method(channel_t *chan, tor_addr_t *addr_out);
static int
channel_tls_get_transport_name_method(channel_t *chan, char **transport_out);
static const char *
channel_tls_get_remote_descr_method(channel_t *chan, int flags);
static int channel_tls_has_queued_writes_method(channel_t *chan);
static int channel_tls_is_canonical_method(channel_t *chan, int req);
static int
channel_tls_matches_extend_info_method(channel_t *chan,
                                       extend_info_t *extend_info);
static int channel_tls_matches_target_method(channel_t *chan,
                                             const tor_addr_t *target);
static int channel_tls_num_cells_writeable_method(channel_t *chan);
static size_t channel_tls_num_bytes_queued_method(channel_t *chan);
static int channel_tls_write_cell_method(channel_t *chan,
                                         cell_t *cell);
static int channel_tls_write_packed_cell_method(channel_t *chan,
                                                packed_cell_t *packed_cell);
static int channel_tls_write_var_cell_method(channel_t *chan,
                                             var_cell_t *var_cell);

/* channel_listener_tls_t method declarations */

static void channel_tls_listener_close_method(channel_listener_t *chan_l);
static const char *
channel_tls_listener_describe_transport_method(channel_listener_t *chan_l);

/** Handle incoming cells for the handshake stuff here rather than
 * passing them on up. */

static void channel_tls_process_versions_cell(var_cell_t *cell,
                                              channel_tls_t *tlschan);
static void channel_tls_process_netinfo_cell(cell_t *cell,
                                             channel_tls_t *tlschan);
static int command_allowed_before_handshake(uint8_t command);
static int enter_v3_handshake_with_cell(var_cell_t *cell,
                                        channel_tls_t *tlschan);
static void channel_tls_process_padding_negotiate_cell(cell_t *cell,
                                                       channel_tls_t *chan);

/**
 * Do parts of channel_tls_t initialization common to channel_tls_connect()
 * and channel_tls_handle_incoming().
 */
STATIC void
channel_tls_common_init(channel_tls_t *tlschan)
{
  channel_t *chan;

  tor_assert(tlschan);

  chan = &(tlschan->base_);
  channel_init(chan);
  chan->magic = TLS_CHAN_MAGIC;
  chan->state = CHANNEL_STATE_OPENING;
  chan->close = channel_tls_close_method;
  chan->describe_transport = channel_tls_describe_transport_method;
  chan->free_fn = channel_tls_free_method;
  chan->get_overhead_estimate = channel_tls_get_overhead_estimate_method;
  chan->get_remote_addr = channel_tls_get_remote_addr_method;
  chan->get_remote_descr = channel_tls_get_remote_descr_method;
  chan->get_transport_name = channel_tls_get_transport_name_method;
  chan->has_queued_writes = channel_tls_has_queued_writes_method;
  chan->is_canonical = channel_tls_is_canonical_method;
  chan->matches_extend_info = channel_tls_matches_extend_info_method;
  chan->matches_target = channel_tls_matches_target_method;
  chan->num_bytes_queued = channel_tls_num_bytes_queued_method;
  chan->num_cells_writeable = channel_tls_num_cells_writeable_method;
  chan->write_cell = channel_tls_write_cell_method;
  chan->write_packed_cell = channel_tls_write_packed_cell_method;
  chan->write_var_cell = channel_tls_write_var_cell_method;

  chan->cmux = circuitmux_alloc();
  /* We only have one policy for now so always set it to EWMA. */
  circuitmux_set_policy(chan->cmux, &ewma_policy);
}

/**
 * Start a new TLS channel.
 *
 * Launch a new OR connection to <b>addr</b>:<b>port</b> and expect to
 * handshake with an OR with identity digest <b>id_digest</b>, and wrap
 * it in a channel_tls_t.
 */
channel_t *
channel_tls_connect(const tor_addr_t *addr, uint16_t port,
                    const char *id_digest,
                    const ed25519_public_key_t *ed_id)
{
  channel_tls_t *tlschan = tor_malloc_zero(sizeof(*tlschan));
  channel_t *chan = &(tlschan->base_);

  channel_tls_common_init(tlschan);

  log_debug(LD_CHANNEL,
            "In channel_tls_connect() for channel %p "
            "(global id %"PRIu64 ")",
            tlschan,
            (chan->global_identifier));

  if (is_local_addr(addr)) {
    log_debug(LD_CHANNEL,
              "Marking new outgoing channel %"PRIu64 " at %p as local",
              (chan->global_identifier), chan);
    channel_mark_local(chan);
  } else {
    log_debug(LD_CHANNEL,
              "Marking new outgoing channel %"PRIu64 " at %p as remote",
              (chan->global_identifier), chan);
    channel_mark_remote(chan);
  }

  channel_mark_outgoing(chan);

  /* Set up or_connection stuff */
  tlschan->conn = connection_or_connect(addr, port, id_digest, ed_id, tlschan);
  /* connection_or_connect() will fill in tlschan->conn */
  if (!(tlschan->conn)) {
    chan->reason_for_closing = CHANNEL_CLOSE_FOR_ERROR;
    channel_change_state(chan, CHANNEL_STATE_ERROR);
    goto err;
  }

  log_debug(LD_CHANNEL,
            "Got orconn %p for channel with global id %"PRIu64,
            tlschan->conn, (chan->global_identifier));

  goto done;

 err:
  circuitmux_free(chan->cmux);
  tor_free(tlschan);
  chan = NULL;

 done:
  /* If we got one, we should register it */
  if (chan) channel_register(chan);

  return chan;
}

/**
 * Return the current channel_tls_t listener.
 *
 * Returns the current channel listener for incoming TLS connections, or
 * NULL if none has been established
 */
channel_listener_t *
channel_tls_get_listener(void)
{
  return channel_tls_listener;
}

/**
 * Start a channel_tls_t listener if necessary.
 *
 * Return the current channel_tls_t listener, or start one if we haven't yet,
 * and return that.
 */
channel_listener_t *
channel_tls_start_listener(void)
{
  channel_listener_t *listener;

  if (!channel_tls_listener) {
    listener = tor_malloc_zero(sizeof(*listener));
    channel_init_listener(listener);
    listener->state = CHANNEL_LISTENER_STATE_LISTENING;
    listener->close = channel_tls_listener_close_method;
    listener->describe_transport =
      channel_tls_listener_describe_transport_method;

    channel_tls_listener = listener;

    log_debug(LD_CHANNEL,
              "Starting TLS channel listener %p with global id %"PRIu64,
              listener, (listener->global_identifier));

    channel_listener_register(listener);
  } else listener = channel_tls_listener;

  return listener;
}

/**
 * Free everything on shutdown.
 *
 * Not much to do here, since channel_free_all() takes care of a lot, but let's
 * get rid of the listener.
 */
void
channel_tls_free_all(void)
{
  channel_listener_t *old_listener = NULL;

  log_debug(LD_CHANNEL,
            "Shutting down TLS channels...");

  if (channel_tls_listener) {
    /*
     * When we close it, channel_tls_listener will get nulled out, so save
     * a pointer so we can free it.
     */
    old_listener = channel_tls_listener;
    log_debug(LD_CHANNEL,
              "Closing channel_tls_listener with ID %"PRIu64
              " at %p.",
              (old_listener->global_identifier),
              old_listener);
    channel_listener_unregister(old_listener);
    channel_listener_mark_for_close(old_listener);
    channel_listener_free(old_listener);
    tor_assert(channel_tls_listener == NULL);
  }

  log_debug(LD_CHANNEL,
            "Done shutting down TLS channels");
}

/**
 * Create a new channel around an incoming or_connection_t.
 */
channel_t *
channel_tls_handle_incoming(or_connection_t *orconn)
{
  channel_tls_t *tlschan = tor_malloc_zero(sizeof(*tlschan));
  channel_t *chan = &(tlschan->base_);

  tor_assert(orconn);
  tor_assert(!(orconn->chan));

  channel_tls_common_init(tlschan);

  /* Link the channel and orconn to each other */
  tlschan->conn = orconn;
  orconn->chan = tlschan;

  if (is_local_addr(&(TO_CONN(orconn)->addr))) {
    log_debug(LD_CHANNEL,
              "Marking new incoming channel %"PRIu64 " at %p as local",
              (chan->global_identifier), chan);
    channel_mark_local(chan);
  } else {
    log_debug(LD_CHANNEL,
              "Marking new incoming channel %"PRIu64 " at %p as remote",
              (chan->global_identifier), chan);
    channel_mark_remote(chan);
  }

  channel_mark_incoming(chan);

  /* Register it */
  channel_register(chan);

  return chan;
}

/*********
 * Casts *
 ********/

/**
 * Cast a channel_tls_t to a channel_t.
 */
channel_t *
channel_tls_to_base(channel_tls_t *tlschan)
{
  if (!tlschan) return NULL;

  return &(tlschan->base_);
}

/**
 * Cast a channel_t to a channel_tls_t, with appropriate type-checking
 * asserts.
 */
channel_tls_t *
channel_tls_from_base(channel_t *chan)
{
  if (!chan) return NULL;

  tor_assert(chan->magic == TLS_CHAN_MAGIC);

  return (channel_tls_t *)(chan);
}

/********************************************
 * Method implementations for channel_tls_t *
 *******************************************/

/**
 * Close a channel_tls_t.
 *
 * This implements the close method for channel_tls_t.
 */
static void
channel_tls_close_method(channel_t *chan)
{
  channel_tls_t *tlschan = BASE_CHAN_TO_TLS(chan);

  tor_assert(tlschan);

  if (tlschan->conn) connection_or_close_normally(tlschan->conn, 1);
  else {
    /* Weird - we'll have to change the state ourselves, I guess */
    log_info(LD_CHANNEL,
             "Tried to close channel_tls_t %p with NULL conn",
             tlschan);
    channel_change_state(chan, CHANNEL_STATE_ERROR);
  }
}

/**
 * Describe the transport for a channel_tls_t.
 *
 * This returns the string "TLS channel on connection <id>" to the upper
 * layer.
 */
static const char *
channel_tls_describe_transport_method(channel_t *chan)
{
  static char *buf = NULL;
  uint64_t id;
  channel_tls_t *tlschan;
  const char *rv = NULL;

  tor_assert(chan);

  tlschan = BASE_CHAN_TO_TLS(chan);

  if (tlschan->conn) {
    id = TO_CONN(tlschan->conn)->global_identifier;

    if (buf) tor_free(buf);
    tor_asprintf(&buf,
                 "TLS channel (connection %"PRIu64 ")",
                 (id));

    rv = buf;
  } else {
    rv = "TLS channel (no connection)";
  }

  return rv;
}

/**
 * Free a channel_tls_t.
 *
 * This is called by the generic channel layer when freeing a channel_tls_t;
 * this happens either on a channel which has already reached
 * CHANNEL_STATE_CLOSED or CHANNEL_STATE_ERROR from channel_run_cleanup() or
 * on shutdown from channel_free_all().  In the latter case we might still
 * have an orconn active (which connection_free_all() will get to later),
 * so we should null out its channel pointer now.
 */
static void
channel_tls_free_method(channel_t *chan)
{
  channel_tls_t *tlschan = BASE_CHAN_TO_TLS(chan);

  tor_assert(tlschan);

  if (tlschan->conn) {
    tlschan->conn->chan = NULL;
    tlschan->conn = NULL;
  }
}

/**
 * Get an estimate of the average TLS overhead for the upper layer.
 */
static double
channel_tls_get_overhead_estimate_method(channel_t *chan)
{
  double overhead = 1.0;
  channel_tls_t *tlschan = BASE_CHAN_TO_TLS(chan);

  tor_assert(tlschan);
  tor_assert(tlschan->conn);

  /* Just return 1.0f if we don't have sensible data */
  if (tlschan->conn->bytes_xmitted > 0 &&
      tlschan->conn->bytes_xmitted_by_tls >=
      tlschan->conn->bytes_xmitted) {
    overhead = ((double)(tlschan->conn->bytes_xmitted_by_tls)) /
      ((double)(tlschan->conn->bytes_xmitted));

    /*
     * Never estimate more than 2.0; otherwise we get silly large estimates
     * at the very start of a new TLS connection.
     */
    if (overhead > 2.0)
      overhead = 2.0;
  }

  log_debug(LD_CHANNEL,
            "Estimated overhead ratio for TLS chan %"PRIu64 " is %f",
            (chan->global_identifier), overhead);

  return overhead;
}

/**
 * Get the remote address of a channel_tls_t.
 *
 * This implements the get_remote_addr method for channel_tls_t; copy the
 * remote endpoint of the channel to addr_out and return 1 (always
 * succeeds for this transport).
 */
static int
channel_tls_get_remote_addr_method(channel_t *chan, tor_addr_t *addr_out)
{
  int rv = 0;
  channel_tls_t *tlschan = BASE_CHAN_TO_TLS(chan);

  tor_assert(tlschan);
  tor_assert(addr_out);

  if (tlschan->conn) {
    tor_addr_copy(addr_out, &(tlschan->conn->real_addr));
    rv = 1;
  } else tor_addr_make_unspec(addr_out);

  return rv;
}

/**
 * Get the name of the pluggable transport used by a channel_tls_t.
 *
 * This implements the get_transport_name for channel_tls_t. If the
 * channel uses a pluggable transport, copy its name to
 * <b>transport_out</b> and return 0. If the channel did not use a
 * pluggable transport, return -1.
 */
static int
channel_tls_get_transport_name_method(channel_t *chan, char **transport_out)
{
  channel_tls_t *tlschan = BASE_CHAN_TO_TLS(chan);

  tor_assert(tlschan);
  tor_assert(transport_out);
  tor_assert(tlschan->conn);

  if (!tlschan->conn->ext_or_transport)
    return -1;

  *transport_out = tor_strdup(tlschan->conn->ext_or_transport);
  return 0;
}

/**
 * Get endpoint description of a channel_tls_t.
 *
 * This implements the get_remote_descr method for channel_tls_t; it returns
 * a text description of the remote endpoint of the channel suitable for use
 * in log messages. The req parameter is 0 for the canonical address or 1 for
 * the actual address seen.
 */
static const char *
channel_tls_get_remote_descr_method(channel_t *chan, int flags)
{
#define MAX_DESCR_LEN 32

  static char buf[MAX_DESCR_LEN + 1];
  channel_tls_t *tlschan = BASE_CHAN_TO_TLS(chan);
  connection_t *conn;
  const char *answer = NULL;
  char *addr_str;

  tor_assert(tlschan);

  if (tlschan->conn) {
    conn = TO_CONN(tlschan->conn);
    switch (flags) {
      case 0:
        /* Canonical address with port*/
        tor_snprintf(buf, MAX_DESCR_LEN + 1,
                     "%s:%u", conn->address, conn->port);
        answer = buf;
        break;
      case GRD_FLAG_ORIGINAL:
        /* Actual address with port */
        addr_str = tor_addr_to_str_dup(&(tlschan->conn->real_addr));
        tor_snprintf(buf, MAX_DESCR_LEN + 1,
                     "%s:%u", addr_str, conn->port);
        tor_free(addr_str);
        answer = buf;
        break;
      case GRD_FLAG_ADDR_ONLY:
        /* Canonical address, no port */
        strlcpy(buf, conn->address, sizeof(buf));
        answer = buf;
        break;
      case GRD_FLAG_ORIGINAL|GRD_FLAG_ADDR_ONLY:
        /* Actual address, no port */
        addr_str = tor_addr_to_str_dup(&(tlschan->conn->real_addr));
        strlcpy(buf, addr_str, sizeof(buf));
        tor_free(addr_str);
        answer = buf;
        break;
      default:
        /* Something's broken in channel.c */
        tor_assert_nonfatal_unreached_once();
    }
  } else {
    strlcpy(buf, "(No connection)", sizeof(buf));
    answer = buf;
  }

  return answer;
}

/**
 * Tell the upper layer if we have queued writes.
 *
 * This implements the has_queued_writes method for channel_tls t_; it returns
 * 1 iff we have queued writes on the outbuf of the underlying or_connection_t.
 */
static int
channel_tls_has_queued_writes_method(channel_t *chan)
{
  size_t outbuf_len;
  channel_tls_t *tlschan = BASE_CHAN_TO_TLS(chan);

  tor_assert(tlschan);
  if (!(tlschan->conn)) {
    log_info(LD_CHANNEL,
             "something called has_queued_writes on a tlschan "
             "(%p with ID %"PRIu64 " but no conn",
             chan, (chan->global_identifier));
  }

  outbuf_len = (tlschan->conn != NULL) ?
    connection_get_outbuf_len(TO_CONN(tlschan->conn)) :
    0;

  return (outbuf_len > 0);
}

/**
 * Tell the upper layer if we're canonical.
 *
 * This implements the is_canonical method for channel_tls_t; if req is zero,
 * it returns whether this is a canonical channel, and if it is one it returns
 * whether that can be relied upon.
 */
static int
channel_tls_is_canonical_method(channel_t *chan, int req)
{
  int answer = 0;
  channel_tls_t *tlschan = BASE_CHAN_TO_TLS(chan);

  tor_assert(tlschan);

  if (tlschan->conn) {
    switch (req) {
      case 0:
        answer = tlschan->conn->is_canonical;
        break;
      case 1:
        /*
         * Is the is_canonical bit reliable?  In protocols version 2 and up
         * we get the canonical address from a NETINFO cell, but in older
         * versions it might be based on an obsolete descriptor.
         */
        answer = (tlschan->conn->link_proto >= 2);
        break;
      default:
        /* This shouldn't happen; channel.c is broken if it does */
        tor_assert_nonfatal_unreached_once();
    }
  }
  /* else return 0 for tlschan->conn == NULL */

  return answer;
}

/**
 * Check if we match an extend_info_t.
 *
 * This implements the matches_extend_info method for channel_tls_t; the upper
 * layer wants to know if this channel matches an extend_info_t.
 */
static int
channel_tls_matches_extend_info_method(channel_t *chan,
                                       extend_info_t *extend_info)
{
  channel_tls_t *tlschan = BASE_CHAN_TO_TLS(chan);

  tor_assert(tlschan);
  tor_assert(extend_info);

  /* Never match if we have no conn */
  if (!(tlschan->conn)) {
    log_info(LD_CHANNEL,
             "something called matches_extend_info on a tlschan "
             "(%p with ID %"PRIu64 " but no conn",
             chan, (chan->global_identifier));
    return 0;
  }

  return (tor_addr_eq(&(extend_info->addr),
                      &(TO_CONN(tlschan->conn)->addr)) &&
         (extend_info->port == TO_CONN(tlschan->conn)->port));
}

/**
 * Check if we match a target address; return true iff we do.
 *
 * This implements the matches_target method for channel_tls t_; the upper
 * layer wants to know if this channel matches a target address when extending
 * a circuit.
 */
static int
channel_tls_matches_target_method(channel_t *chan,
                                  const tor_addr_t *target)
{
  channel_tls_t *tlschan = BASE_CHAN_TO_TLS(chan);

  tor_assert(tlschan);
  tor_assert(target);

  /* Never match if we have no conn */
  if (!(tlschan->conn)) {
    log_info(LD_CHANNEL,
             "something called matches_target on a tlschan "
             "(%p with ID %"PRIu64 " but no conn",
             chan, (chan->global_identifier));
    return 0;
  }

  /* real_addr is the address this connection came from.
   * base_.addr is updated by connection_or_init_conn_from_address()
   * to be the address in the descriptor. It may be tempting to
   * allow either address to be allowed, but if we did so, it would
   * enable someone who steals a relay's keys to impersonate/MITM it
   * from anywhere on the Internet! (Because they could make long-lived
   * TLS connections from anywhere to all relays, and wait for them to
   * be used for extends).
   */
  return tor_addr_eq(&(tlschan->conn->real_addr), target);
}

/**
 * Tell the upper layer how many bytes we have queued and not yet
 * sent.
 */
static size_t
channel_tls_num_bytes_queued_method(channel_t *chan)
{
  channel_tls_t *tlschan = BASE_CHAN_TO_TLS(chan);

  tor_assert(tlschan);
  tor_assert(tlschan->conn);

  return connection_get_outbuf_len(TO_CONN(tlschan->conn));
}

/**
 * Tell the upper layer how many cells we can accept to write.
 *
 * This implements the num_cells_writeable method for channel_tls_t; it
 * returns an estimate of the number of cells we can accept with
 * channel_tls_write_*_cell().
 */
static int
channel_tls_num_cells_writeable_method(channel_t *chan)
{
  size_t outbuf_len;
  ssize_t n;
  channel_tls_t *tlschan = BASE_CHAN_TO_TLS(chan);
  size_t cell_network_size;

  tor_assert(tlschan);
  tor_assert(tlschan->conn);

  cell_network_size = get_cell_network_size(tlschan->conn->wide_circ_ids);
  outbuf_len = connection_get_outbuf_len(TO_CONN(tlschan->conn));
  /* Get the number of cells */
  n = CEIL_DIV(OR_CONN_HIGHWATER - outbuf_len, cell_network_size);
  if (n < 0) n = 0;
#if SIZEOF_SIZE_T > SIZEOF_INT
  if (n > INT_MAX) n = INT_MAX;
#endif

  return (int)n;
}

/**
 * Write a cell to a channel_tls_t.
 *
 * This implements the write_cell method for channel_tls_t; given a
 * channel_tls_t and a cell_t, transmit the cell_t.
 */
static int
channel_tls_write_cell_method(channel_t *chan, cell_t *cell)
{
  channel_tls_t *tlschan = BASE_CHAN_TO_TLS(chan);
  int written = 0;

  tor_assert(tlschan);
  tor_assert(cell);

  if (tlschan->conn) {
    connection_or_write_cell_to_buf(cell, tlschan->conn);
    ++written;
  } else {
    log_info(LD_CHANNEL,
             "something called write_cell on a tlschan "
             "(%p with ID %"PRIu64 " but no conn",
             chan, (chan->global_identifier));
  }

  return written;
}

/**
 * Write a packed cell to a channel_tls_t.
 *
 * This implements the write_packed_cell method for channel_tls_t; given a
 * channel_tls_t and a packed_cell_t, transmit the packed_cell_t.
 *
 * Return 0 on success or negative value on error. The caller must free the
 * packed cell.
 */
static int
channel_tls_write_packed_cell_method(channel_t *chan,
                                     packed_cell_t *packed_cell)
{
  tor_assert(chan);
  channel_tls_t *tlschan = BASE_CHAN_TO_TLS(chan);
  size_t cell_network_size = get_cell_network_size(chan->wide_circ_ids);

  tor_assert(tlschan);
  tor_assert(packed_cell);

  if (tlschan->conn) {
    connection_buf_add(packed_cell->body, cell_network_size,
                            TO_CONN(tlschan->conn));
  } else {
    log_info(LD_CHANNEL,
             "something called write_packed_cell on a tlschan "
             "(%p with ID %"PRIu64 " but no conn",
             chan, (chan->global_identifier));
    return -1;
  }

  return 0;
}

/**
 * Write a variable-length cell to a channel_tls_t.
 *
 * This implements the write_var_cell method for channel_tls_t; given a
 * channel_tls_t and a var_cell_t, transmit the var_cell_t.
 */
static int
channel_tls_write_var_cell_method(channel_t *chan, var_cell_t *var_cell)
{
  channel_tls_t *tlschan = BASE_CHAN_TO_TLS(chan);
  int written = 0;

  tor_assert(tlschan);
  tor_assert(var_cell);

  if (tlschan->conn) {
    connection_or_write_var_cell_to_buf(var_cell, tlschan->conn);
    ++written;
  } else {
    log_info(LD_CHANNEL,
             "something called write_var_cell on a tlschan "
             "(%p with ID %"PRIu64 " but no conn",
             chan, (chan->global_identifier));
  }

  return written;
}

/*************************************************
 * Method implementations for channel_listener_t *
 ************************************************/

/**
 * Close a channel_listener_t.
 *
 * This implements the close method for channel_listener_t.
 */
static void
channel_tls_listener_close_method(channel_listener_t *chan_l)
{
  tor_assert(chan_l);

  /*
   * Listeners we just go ahead and change state through to CLOSED, but
   * make sure to check if they're channel_tls_listener to NULL it out.
   */
  if (chan_l == channel_tls_listener)
    channel_tls_listener = NULL;

  if (!(chan_l->state == CHANNEL_LISTENER_STATE_CLOSING ||
        chan_l->state == CHANNEL_LISTENER_STATE_CLOSED ||
        chan_l->state == CHANNEL_LISTENER_STATE_ERROR)) {
    channel_listener_change_state(chan_l, CHANNEL_LISTENER_STATE_CLOSING);
  }

  if (chan_l->incoming_list) {
    SMARTLIST_FOREACH_BEGIN(chan_l->incoming_list,
                            channel_t *, ichan) {
      channel_mark_for_close(ichan);
    } SMARTLIST_FOREACH_END(ichan);

    smartlist_free(chan_l->incoming_list);
    chan_l->incoming_list = NULL;
  }

  if (!(chan_l->state == CHANNEL_LISTENER_STATE_CLOSED ||
        chan_l->state == CHANNEL_LISTENER_STATE_ERROR)) {
    channel_listener_change_state(chan_l, CHANNEL_LISTENER_STATE_CLOSED);
  }
}

/**
 * Describe the transport for a channel_listener_t.
 *
 * This returns the string "TLS channel (listening)" to the upper
 * layer.
 */
static const char *
channel_tls_listener_describe_transport_method(channel_listener_t *chan_l)
{
  tor_assert(chan_l);

  return "TLS channel (listening)";
}

/*******************************************************
 * Functions for handling events on an or_connection_t *
 ******************************************************/

/**
 * Handle an orconn state change.
 *
 * This function will be called by connection_or.c when the or_connection_t
 * associated with this channel_tls_t changes state.
 */
void
channel_tls_handle_state_change_on_orconn(channel_tls_t *chan,
                                          or_connection_t *conn,
                                          uint8_t state)
{
  channel_t *base_chan;

  tor_assert(chan);
  tor_assert(conn);
  tor_assert(conn->chan == chan);
  tor_assert(chan->conn == conn);

  base_chan = TLS_CHAN_TO_BASE(chan);

  /* Make sure the base connection state makes sense - shouldn't be error
   * or closed. */

  tor_assert(CHANNEL_IS_OPENING(base_chan) ||
             CHANNEL_IS_OPEN(base_chan) ||
             CHANNEL_IS_MAINT(base_chan) ||
             CHANNEL_IS_CLOSING(base_chan));

  /* Did we just go to state open? */
  if (state == OR_CONN_STATE_OPEN) {
    /*
     * We can go to CHANNEL_STATE_OPEN from CHANNEL_STATE_OPENING or
     * CHANNEL_STATE_MAINT on this.
     */
    channel_change_state_open(base_chan);
    /* We might have just become writeable; check and tell the scheduler */
    if (connection_or_num_cells_writeable(conn) > 0) {
      scheduler_channel_wants_writes(base_chan);
    }
  } else {
    /*
     * Not open, so from CHANNEL_STATE_OPEN we go to CHANNEL_STATE_MAINT,
     * otherwise no change.
     */
    if (CHANNEL_IS_OPEN(base_chan)) {
      channel_change_state(base_chan, CHANNEL_STATE_MAINT);
    }
  }
}

#ifdef KEEP_TIMING_STATS

/**
 * Timing states wrapper.
 *
 * This is a wrapper function around the actual function that processes the
 * <b>cell</b> that just arrived on <b>chan</b>. Increment <b>*time</b>
 * by the number of microseconds used by the call to <b>*func(cell, chan)</b>.
 */
static void
channel_tls_time_process_cell(cell_t *cell, channel_tls_t *chan, int *time,
                              void (*func)(cell_t *, channel_tls_t *))
{
  struct timeval start, end;
  long time_passed;

  tor_gettimeofday(&start);

  (*func)(cell, chan);

  tor_gettimeofday(&end);
  time_passed = tv_udiff(&start, &end) ;

  if (time_passed > 10000) { /* more than 10ms */
    log_debug(LD_OR,"That call just took %ld ms.",time_passed/1000);
  }

  if (time_passed < 0) {
    log_info(LD_GENERAL,"That call took us back in time!");
    time_passed = 0;
  }

  *time += time_passed;
}
#endif /* defined(KEEP_TIMING_STATS) */

/**
 * Handle an incoming cell on a channel_tls_t.
 *
 * This is called from connection_or.c to handle an arriving cell; it checks
 * for cell types specific to the handshake for this transport protocol and
 * handles them, and queues all other cells to the channel_t layer, which
 * eventually will hand them off to command.c.
 *
 * The channel layer itself decides whether the cell should be queued or
 * can be handed off immediately to the upper-layer code.  It is responsible
 * for copying in the case that it queues; we merely pass pointers through
 * which we get from connection_or_process_cells_from_inbuf().
 */
void
channel_tls_handle_cell(cell_t *cell, or_connection_t *conn)
{
  channel_tls_t *chan;
  int handshaking;

#ifdef KEEP_TIMING_STATS
#define PROCESS_CELL(tp, cl, cn) STMT_BEGIN {                   \
    ++num ## tp;                                                \
    channel_tls_time_process_cell(cl, cn, & tp ## time ,            \
                             channel_tls_process_ ## tp ## _cell);  \
    } STMT_END
#else /* !(defined(KEEP_TIMING_STATS)) */
#define PROCESS_CELL(tp, cl, cn) channel_tls_process_ ## tp ## _cell(cl, cn)
#endif /* defined(KEEP_TIMING_STATS) */

  tor_assert(cell);
  tor_assert(conn);

  chan = conn->chan;

 if (!chan) {
   log_warn(LD_CHANNEL,
            "Got a cell_t on an OR connection with no channel");
   return;
  }

  handshaking = (TO_CONN(conn)->state != OR_CONN_STATE_OPEN);

  if (conn->base_.marked_for_close)
    return;

  /* Reject all but VERSIONS and NETINFO when handshaking. */
  /* (VERSIONS should actually be impossible; it's variable-length.) */
  if (handshaking && cell->command != CELL_VERSIONS &&
      cell->command != CELL_NETINFO) {
    log_fn(LOG_PROTOCOL_WARN, LD_PROTOCOL,
           "Received unexpected cell command %d in chan state %s / "
           "conn state %s; closing the connection.",
           (int)cell->command,
           channel_state_to_string(TLS_CHAN_TO_BASE(chan)->state),
           conn_state_to_string(CONN_TYPE_OR, TO_CONN(conn)->state));
    connection_or_close_for_error(conn, 0);
    return;
  }

  if (conn->base_.state == OR_CONN_STATE_OR_HANDSHAKING_V3)
    or_handshake_state_record_cell(conn, conn->handshake_state, cell, 1);

  /* We note that we're on the internet whenever we read a cell. This is
   * a fast operation. */
  entry_guards_note_internet_connectivity(get_guard_selection_info());
  rep_hist_padding_count_read(PADDING_TYPE_TOTAL);

  if (TLS_CHAN_TO_BASE(chan)->currently_padding)
    rep_hist_padding_count_read(PADDING_TYPE_ENABLED_TOTAL);

  switch (cell->command) {
    case CELL_PADDING:
      rep_hist_padding_count_read(PADDING_TYPE_CELL);
      if (TLS_CHAN_TO_BASE(chan)->currently_padding)
        rep_hist_padding_count_read(PADDING_TYPE_ENABLED_CELL);
      ++stats_n_padding_cells_processed;
      /* do nothing */
      break;
    case CELL_VERSIONS:
      tor_fragile_assert();
      break;
    case CELL_NETINFO:
      ++stats_n_netinfo_cells_processed;
      PROCESS_CELL(netinfo, cell, chan);
      break;
    case CELL_PADDING_NEGOTIATE:
      ++stats_n_netinfo_cells_processed;
      PROCESS_CELL(padding_negotiate, cell, chan);
      break;
    case CELL_CREATE:
    case CELL_CREATE_FAST:
    case CELL_CREATED:
    case CELL_CREATED_FAST:
    case CELL_RELAY:
    case CELL_RELAY_EARLY:
    case CELL_DESTROY:
    case CELL_CREATE2:
    case CELL_CREATED2:
      /*
       * These are all transport independent and we pass them up through the
       * channel_t mechanism.  They are ultimately handled in command.c.
       */
      channel_process_cell(TLS_CHAN_TO_BASE(chan), cell);
      break;
    default:
      log_fn(LOG_INFO, LD_PROTOCOL,
             "Cell of unknown type (%d) received in channeltls.c.  "
             "Dropping.",
             cell->command);
             break;
  }
}

/**
 * Handle an incoming variable-length cell on a channel_tls_t.
 *
 * Process a <b>var_cell</b> that was just received on <b>conn</b>. Keep
 * internal statistics about how many of each cell we've processed so far
 * this second, and the total number of microseconds it took to
 * process each type of cell.  All the var_cell commands are handshake-
 * related and live below the channel_t layer, so no variable-length
 * cells ever get delivered in the current implementation, but I've left
 * the mechanism in place for future use.
 *
 * If we were handing them off to the upper layer, the channel_t queueing
 * code would be responsible for memory management, and we'd just be passing
 * pointers through from connection_or_process_cells_from_inbuf().  That
 * caller always frees them after this function returns, so this function
 * should never free var_cell.
 */
void
channel_tls_handle_var_cell(var_cell_t *var_cell, or_connection_t *conn)
{
  channel_tls_t *chan;

#ifdef KEEP_TIMING_STATS
  /* how many of each cell have we seen so far this second? needs better
   * name. */
  static int num_versions = 0, num_certs = 0;
  static time_t current_second = 0; /* from previous calls to time */
  time_t now = time(NULL);

  if (current_second == 0) current_second = now;
  if (now > current_second) { /* the second has rolled over */
    /* print stats */
    log_info(LD_OR,
             "At end of second: %d versions (%d ms), %d certs (%d ms)",
             num_versions, versions_time / ((now - current_second) * 1000),
             num_certs, certs_time / ((now - current_second) * 1000));

    num_versions = num_certs = 0;
    versions_time = certs_time = 0;

    /* remember which second it is, for next time */
    current_second = now;
  }
#endif /* defined(KEEP_TIMING_STATS) */

  tor_assert(var_cell);
  tor_assert(conn);

  chan = conn->chan;

  if (!chan) {
    log_warn(LD_CHANNEL,
             "Got a var_cell_t on an OR connection with no channel");
    return;
  }

  if (TO_CONN(conn)->marked_for_close)
    return;

  switch (TO_CONN(conn)->state) {
    case OR_CONN_STATE_OR_HANDSHAKING_V2:
      if (var_cell->command != CELL_VERSIONS) {
        log_fn(LOG_PROTOCOL_WARN, LD_PROTOCOL,
               "Received a cell with command %d in unexpected "
               "orconn state \"%s\" [%d], channel state \"%s\" [%d]; "
               "closing the connection.",
               (int)(var_cell->command),
               conn_state_to_string(CONN_TYPE_OR, TO_CONN(conn)->state),
               TO_CONN(conn)->state,
               channel_state_to_string(TLS_CHAN_TO_BASE(chan)->state),
               (int)(TLS_CHAN_TO_BASE(chan)->state));
        /*
         * The code in connection_or.c will tell channel_t to close for
         * error; it will go to CHANNEL_STATE_CLOSING, and then to
         * CHANNEL_STATE_ERROR when conn is closed.
         */
        connection_or_close_for_error(conn, 0);
        return;
      }
      break;
    case OR_CONN_STATE_TLS_HANDSHAKING:
      /* If we're using bufferevents, it's entirely possible for us to
       * notice "hey, data arrived!" before we notice "hey, the handshake
       * finished!" And we need to be accepting both at once to handle both
       * the v2 and v3 handshakes. */
      /* But that should be happening any longer've disabled bufferevents. */
      tor_assert_nonfatal_unreached_once();

      /* fall through */
    case OR_CONN_STATE_TLS_SERVER_RENEGOTIATING:
      if (!(command_allowed_before_handshake(var_cell->command))) {
        log_fn(LOG_PROTOCOL_WARN, LD_PROTOCOL,
               "Received a cell with command %d in unexpected "
               "orconn state \"%s\" [%d], channel state \"%s\" [%d]; "
               "closing the connection.",
               (int)(var_cell->command),
               conn_state_to_string(CONN_TYPE_OR, TO_CONN(conn)->state),
               (int)(TO_CONN(conn)->state),
               channel_state_to_string(TLS_CHAN_TO_BASE(chan)->state),
               (int)(TLS_CHAN_TO_BASE(chan)->state));
        /* see above comment about CHANNEL_STATE_ERROR */
        connection_or_close_for_error(conn, 0);
        return;
      } else {
        if (enter_v3_handshake_with_cell(var_cell, chan) < 0)
          return;
      }
      break;
    case OR_CONN_STATE_OR_HANDSHAKING_V3:
      if (var_cell->command != CELL_AUTHENTICATE)
        or_handshake_state_record_var_cell(conn, conn->handshake_state,
                                           var_cell, 1);
      break; /* Everything is allowed */
    case OR_CONN_STATE_OPEN:
      if (conn->link_proto < 3) {
        log_fn(LOG_PROTOCOL_WARN, LD_PROTOCOL,
               "Received a variable-length cell with command %d in orconn "
               "state %s [%d], channel state %s [%d] with link protocol %d; "
               "ignoring it.",
               (int)(var_cell->command),
               conn_state_to_string(CONN_TYPE_OR, TO_CONN(conn)->state),
               (int)(TO_CONN(conn)->state),
               channel_state_to_string(TLS_CHAN_TO_BASE(chan)->state),
               (int)(TLS_CHAN_TO_BASE(chan)->state),
               (int)(conn->link_proto));
        return;
      }
      break;
    default:
      log_fn(LOG_PROTOCOL_WARN, LD_PROTOCOL,
             "Received var-length cell with command %d in unexpected "
             "orconn state \"%s\" [%d], channel state \"%s\" [%d]; "
             "ignoring it.",
             (int)(var_cell->command),
             conn_state_to_string(CONN_TYPE_OR, TO_CONN(conn)->state),
             (int)(TO_CONN(conn)->state),
             channel_state_to_string(TLS_CHAN_TO_BASE(chan)->state),
             (int)(TLS_CHAN_TO_BASE(chan)->state));
      return;
  }

  /* We note that we're on the internet whenever we read a cell. This is
   * a fast operation. */
  entry_guards_note_internet_connectivity(get_guard_selection_info());

  /* Now handle the cell */

  switch (var_cell->command) {
    case CELL_VERSIONS:
      ++stats_n_versions_cells_processed;
      PROCESS_CELL(versions, var_cell, chan);
      break;
    case CELL_VPADDING:
      ++stats_n_vpadding_cells_processed;
      /* Do nothing */
      break;
    case CELL_CERTS:
      ++stats_n_certs_cells_processed;
      PROCESS_CELL(certs, var_cell, chan);
      break;
    case CELL_AUTH_CHALLENGE:
      ++stats_n_auth_challenge_cells_processed;
      PROCESS_CELL(auth_challenge, var_cell, chan);
      break;
    case CELL_AUTHENTICATE:
      ++stats_n_authenticate_cells_processed;
      PROCESS_CELL(authenticate, var_cell, chan);
      break;
    case CELL_AUTHORIZE:
      ++stats_n_authorize_cells_processed;
      /* Ignored so far. */
      break;
    default:
      log_fn(LOG_INFO, LD_PROTOCOL,
             "Variable-length cell of unknown type (%d) received.",
             (int)(var_cell->command));
      break;
  }
}

/**
 * Update channel marks after connection_or.c has changed an address.
 *
 * This is called from connection_or_init_conn_from_address() after the
 * connection's _base.addr or real_addr fields have potentially been changed
 * so we can recalculate the local mark.  Notably, this happens when incoming
 * connections are reverse-proxied and we only learn the real address of the
 * remote router by looking it up in the consensus after we finish the
 * handshake and know an authenticated identity digest.
 */
void
channel_tls_update_marks(or_connection_t *conn)
{
  channel_t *chan = NULL;

  tor_assert(conn);
  tor_assert(conn->chan);

  chan = TLS_CHAN_TO_BASE(conn->chan);

  if (is_local_addr(&(TO_CONN(conn)->addr))) {
    if (!channel_is_local(chan)) {
      log_debug(LD_CHANNEL,
                "Marking channel %"PRIu64 " at %p as local",
                (chan->global_identifier), chan);
      channel_mark_local(chan);
    }
  } else {
    if (channel_is_local(chan)) {
      log_debug(LD_CHANNEL,
                "Marking channel %"PRIu64 " at %p as remote",
                (chan->global_identifier), chan);
      channel_mark_remote(chan);
    }
  }
}

/**
 * Check if this cell type is allowed before the handshake is finished.
 *
 * Return true if <b>command</b> is a cell command that's allowed to start a
 * V3 handshake.
 */
static int
command_allowed_before_handshake(uint8_t command)
{
  switch (command) {
    case CELL_VERSIONS:
    case CELL_VPADDING:
    case CELL_AUTHORIZE:
      return 1;
    default:
      return 0;
  }
}

/**
 * Start a V3 handshake on an incoming connection.
 *
 * Called when we as a server receive an appropriate cell while waiting
 * either for a cell or a TLS handshake.  Set the connection's state to
 * "handshaking_v3', initializes the or_handshake_state field as needed,
 * and add the cell to the hash of incoming cells.)
 */
static int
enter_v3_handshake_with_cell(var_cell_t *cell, channel_tls_t *chan)
{
  int started_here = 0;

  tor_assert(cell);
  tor_assert(chan);
  tor_assert(chan->conn);

  started_here = connection_or_nonopen_was_started_here(chan->conn);

  tor_assert(TO_CONN(chan->conn)->state == OR_CONN_STATE_TLS_HANDSHAKING ||
             TO_CONN(chan->conn)->state ==
               OR_CONN_STATE_TLS_SERVER_RENEGOTIATING);

  if (started_here) {
    log_fn(LOG_PROTOCOL_WARN, LD_OR,
           "Received a cell while TLS-handshaking, not in "
           "OR_HANDSHAKING_V3, on a connection we originated.");
  }
  connection_or_block_renegotiation(chan->conn);
  chan->conn->base_.state = OR_CONN_STATE_OR_HANDSHAKING_V3;
  if (connection_init_or_handshake_state(chan->conn, started_here) < 0) {
    connection_or_close_for_error(chan->conn, 0);
    return -1;
  }
  or_handshake_state_record_var_cell(chan->conn,
                                     chan->conn->handshake_state, cell, 1);
  return 0;
}

/**
 * Process a 'versions' cell.
 *
 * This function is called to handle an incoming VERSIONS cell; the current
 * link protocol version must be 0 to indicate that no version has yet been
 * negotiated.  We compare the versions in the cell to the list of versions
 * we support, pick the highest version we have in common, and continue the
 * negotiation from there.
 */
static void
channel_tls_process_versions_cell(var_cell_t *cell, channel_tls_t *chan)
{
  int highest_supported_version = 0;
  int started_here = 0;

  tor_assert(cell);
  tor_assert(chan);
  tor_assert(chan->conn);

  if ((cell->payload_len % 2) == 1) {
    log_fn(LOG_PROTOCOL_WARN, LD_OR,
           "Received a VERSION cell with odd payload length %d; "
           "closing connection.",cell->payload_len);
    connection_or_close_for_error(chan->conn, 0);
    return;
  }

  started_here = connection_or_nonopen_was_started_here(chan->conn);

  if (chan->conn->link_proto != 0 ||
      (chan->conn->handshake_state &&
       chan->conn->handshake_state->received_versions)) {
    log_fn(LOG_PROTOCOL_WARN, LD_OR,
           "Received a VERSIONS cell on a connection with its version "
           "already set to %d; dropping",
           (int)(chan->conn->link_proto));
    return;
  }
  switch (chan->conn->base_.state)
    {
    case OR_CONN_STATE_OR_HANDSHAKING_V2:
    case OR_CONN_STATE_OR_HANDSHAKING_V3:
      break;
    case OR_CONN_STATE_TLS_HANDSHAKING:
    case OR_CONN_STATE_TLS_SERVER_RENEGOTIATING:
    default:
      log_fn(LOG_PROTOCOL_WARN, LD_OR,
             "VERSIONS cell while in unexpected state");
      return;
  }

  tor_assert(chan->conn->handshake_state);

  {
    int i;
    const uint8_t *cp = cell->payload;
    for (i = 0; i < cell->payload_len / 2; ++i, cp += 2) {
      uint16_t v = ntohs(get_uint16(cp));
      if (is_or_protocol_version_known(v) && v > highest_supported_version)
        highest_supported_version = v;
    }
  }
  if (!highest_supported_version) {
    log_fn(LOG_PROTOCOL_WARN, LD_OR,
           "Couldn't find a version in common between my version list and the "
           "list in the VERSIONS cell; closing connection.");
    connection_or_close_for_error(chan->conn, 0);
    return;
  } else if (highest_supported_version == 1) {
    /* Negotiating version 1 makes no sense, since version 1 has no VERSIONS
     * cells. */
    log_fn(LOG_PROTOCOL_WARN, LD_OR,
           "Used version negotiation protocol to negotiate a v1 connection. "
           "That's crazily non-compliant. Closing connection.");
    connection_or_close_for_error(chan->conn, 0);
    return;
  } else if (highest_supported_version < 3 &&
             chan->conn->base_.state == OR_CONN_STATE_OR_HANDSHAKING_V3) {
    log_fn(LOG_PROTOCOL_WARN, LD_OR,
           "Negotiated link protocol 2 or lower after doing a v3 TLS "
           "handshake. Closing connection.");
    connection_or_close_for_error(chan->conn, 0);
    return;
  } else if (highest_supported_version != 2 &&
             chan->conn->base_.state == OR_CONN_STATE_OR_HANDSHAKING_V2) {
    /* XXXX This should eventually be a log_protocol_warn */
    log_fn(LOG_WARN, LD_OR,
           "Negotiated link with non-2 protocol after doing a v2 TLS "
           "handshake with %s. Closing connection.",
           fmt_addr(&chan->conn->base_.addr));
    connection_or_close_for_error(chan->conn, 0);
    return;
  }

  rep_hist_note_negotiated_link_proto(highest_supported_version, started_here);

  chan->conn->link_proto = highest_supported_version;
  chan->conn->handshake_state->received_versions = 1;

  if (chan->conn->link_proto == 2) {
    log_info(LD_OR,
             "Negotiated version %d with %s:%d; sending NETINFO.",
             highest_supported_version,
             safe_str_client(chan->conn->base_.address),
             chan->conn->base_.port);

    if (connection_or_send_netinfo(chan->conn) < 0) {
      connection_or_close_for_error(chan->conn, 0);
      return;
    }
  } else {
    const int send_versions = !started_here;
    /* If we want to authenticate, send a CERTS cell */
    const int send_certs = !started_here || public_server_mode(get_options());
    /* If we're a host that got a connection, ask for authentication. */
    const int send_chall = !started_here;
    /* If our certs cell will authenticate us, we can send a netinfo cell
     * right now. */
    const int send_netinfo = !started_here;
    const int send_any =
      send_versions || send_certs || send_chall || send_netinfo;
    tor_assert(chan->conn->link_proto >= 3);

    log_info(LD_OR,
             "Negotiated version %d with %s:%d; %s%s%s%s%s",
             highest_supported_version,
             safe_str_client(chan->conn->base_.address),
             chan->conn->base_.port,
             send_any ? "Sending cells:" : "Waiting for CERTS cell",
             send_versions ? " VERSIONS" : "",
             send_certs ? " CERTS" : "",
             send_chall ? " AUTH_CHALLENGE" : "",
             send_netinfo ? " NETINFO" : "");

#ifdef DISABLE_V3_LINKPROTO_SERVERSIDE
    if (1) {
      connection_or_close_normally(chan->conn, 1);
      return;
    }
#endif /* defined(DISABLE_V3_LINKPROTO_SERVERSIDE) */

    if (send_versions) {
      if (connection_or_send_versions(chan->conn, 1) < 0) {
        log_warn(LD_OR, "Couldn't send versions cell");
        connection_or_close_for_error(chan->conn, 0);
        return;
      }
    }

    /* We set this after sending the versions cell. */
    /*XXXXX symbolic const.*/
    TLS_CHAN_TO_BASE(chan)->wide_circ_ids =
      chan->conn->link_proto >= MIN_LINK_PROTO_FOR_WIDE_CIRC_IDS;
    chan->conn->wide_circ_ids = TLS_CHAN_TO_BASE(chan)->wide_circ_ids;

    TLS_CHAN_TO_BASE(chan)->padding_enabled =
      chan->conn->link_proto >= MIN_LINK_PROTO_FOR_CHANNEL_PADDING;

    if (send_certs) {
      if (connection_or_send_certs_cell(chan->conn) < 0) {
        log_warn(LD_OR, "Couldn't send certs cell");
        connection_or_close_for_error(chan->conn, 0);
        return;
      }
    }
    if (send_chall) {
      if (connection_or_send_auth_challenge_cell(chan->conn) < 0) {
        log_warn(LD_OR, "Couldn't send auth_challenge cell");
        connection_or_close_for_error(chan->conn, 0);
        return;
      }
    }
    if (send_netinfo) {
      if (connection_or_send_netinfo(chan->conn) < 0) {
        log_warn(LD_OR, "Couldn't send netinfo cell");
        connection_or_close_for_error(chan->conn, 0);
        return;
      }
    }
  }
}

/**
 * Process a 'padding_negotiate' cell.
 *
 * This function is called to handle an incoming PADDING_NEGOTIATE cell;
 * enable or disable padding accordingly, and read and act on its timeout
 * value contents.
 */
static void
channel_tls_process_padding_negotiate_cell(cell_t *cell, channel_tls_t *chan)
{
  channelpadding_negotiate_t *negotiation;
  tor_assert(cell);
  tor_assert(chan);
  tor_assert(chan->conn);

  if (chan->conn->link_proto < MIN_LINK_PROTO_FOR_CHANNEL_PADDING) {
    log_fn(LOG_PROTOCOL_WARN, LD_OR,
           "Received a PADDING_NEGOTIATE cell on v%d connection; dropping.",
           chan->conn->link_proto);
    return;
  }

  if (channelpadding_negotiate_parse(&negotiation, cell->payload,
                                     CELL_PAYLOAD_SIZE) < 0) {
    log_fn(LOG_PROTOCOL_WARN, LD_OR,
          "Received malformed PADDING_NEGOTIATE cell on v%d connection; "
          "dropping.", chan->conn->link_proto);

    return;
  }

  channelpadding_update_padding_for_channel(TLS_CHAN_TO_BASE(chan),
                                            negotiation);

  channelpadding_negotiate_free(negotiation);
}

/**
<<<<<<< HEAD
 * Convert <b>netinfo_addr</b> into corresponding <b>tor_addr</b>.
 * Return 0 on success; on failure, return -1 and log a warning.
 */
static int
tor_addr_from_netinfo_addr(tor_addr_t *tor_addr,
                           const netinfo_addr_t *netinfo_addr) {
  tor_assert(tor_addr);
  tor_assert(netinfo_addr);

  uint8_t type = netinfo_addr_get_addr_type(netinfo_addr);
  uint8_t len = netinfo_addr_get_len(netinfo_addr);

  if (type == NETINFO_ADDR_TYPE_IPV4 && len == 4)  {
    uint32_t ipv4 = netinfo_addr_get_addr_ipv4(netinfo_addr);
    tor_addr_from_ipv4h(tor_addr, ipv4);
  } else if (type == NETINFO_ADDR_TYPE_IPV6 && len == 16) {
    const uint8_t *ipv6_bytes = netinfo_addr_getconstarray_addr_ipv6(
                                  netinfo_addr);
    tor_addr_from_ipv6_bytes(tor_addr, (const char *)ipv6_bytes);
  } else {
    log_fn(LOG_PROTOCOL_WARN, LD_OR, "Cannot read address from NETINFO "
                                     "- wrong type/length.");
    return -1;
  }

  return 0;
}

/**
 * Process a 'netinfo' cell.
=======
 * Helper: compute the absolute value of a time_t.
 *
 * (we need this because labs() doesn't always work for time_t, since
 * long can be shorter than time_t.)
 */
static inline time_t
time_abs(time_t val)
{
  return (val < 0) ? -val : val;
}

/**
 * Process a 'netinfo' cell
>>>>>>> bc9492a9
 *
 * This function is called to handle an incoming NETINFO cell; read and act
 * on its contents, and set the connection state to "open".
 */
static void
channel_tls_process_netinfo_cell(cell_t *cell, channel_tls_t *chan)
{
  time_t timestamp;
  uint8_t my_addr_type;
  uint8_t my_addr_len;
  uint8_t n_other_addrs;
  time_t now = time(NULL);
  const routerinfo_t *me = router_get_my_routerinfo();

  time_t apparent_skew = 0;
  tor_addr_t my_apparent_addr = TOR_ADDR_NULL;
  int started_here = 0;
  const char *identity_digest = NULL;

  tor_assert(cell);
  tor_assert(chan);
  tor_assert(chan->conn);

  if (chan->conn->link_proto < 2) {
    log_fn(LOG_PROTOCOL_WARN, LD_OR,
           "Received a NETINFO cell on %s connection; dropping.",
           chan->conn->link_proto == 0 ? "non-versioned" : "a v1");
    return;
  }
  if (chan->conn->base_.state != OR_CONN_STATE_OR_HANDSHAKING_V2 &&
      chan->conn->base_.state != OR_CONN_STATE_OR_HANDSHAKING_V3) {
    log_fn(LOG_PROTOCOL_WARN, LD_OR,
           "Received a NETINFO cell on non-handshaking connection; dropping.");
    return;
  }
  tor_assert(chan->conn->handshake_state &&
             chan->conn->handshake_state->received_versions);
  started_here = connection_or_nonopen_was_started_here(chan->conn);
  identity_digest = chan->conn->identity_digest;

  if (chan->conn->base_.state == OR_CONN_STATE_OR_HANDSHAKING_V3) {
    tor_assert(chan->conn->link_proto >= 3);
    if (started_here) {
      if (!(chan->conn->handshake_state->authenticated)) {
        log_fn(LOG_PROTOCOL_WARN, LD_OR,
               "Got a NETINFO cell from server, "
               "but no authentication.  Closing the connection.");
        connection_or_close_for_error(chan->conn, 0);
        return;
      }
    } else {
      /* we're the server.  If the client never authenticated, we have
         some housekeeping to do.*/
      if (!(chan->conn->handshake_state->authenticated)) {
        tor_assert(tor_digest_is_zero(
                  (const char*)(chan->conn->handshake_state->
                      authenticated_rsa_peer_id)));
        tor_assert(tor_mem_is_zero(
                  (const char*)(chan->conn->handshake_state->
                                authenticated_ed25519_peer_id.pubkey), 32));
        /* If the client never authenticated, it's a tor client or bridge
         * relay, and we must not use it for EXTEND requests (nor could we, as
         * there are no authenticated peer IDs) */
        channel_mark_client(TLS_CHAN_TO_BASE(chan));
        channel_set_circid_type(TLS_CHAN_TO_BASE(chan), NULL,
               chan->conn->link_proto < MIN_LINK_PROTO_FOR_WIDE_CIRC_IDS);

        connection_or_init_conn_from_address(chan->conn,
                  &(chan->conn->base_.addr),
                  chan->conn->base_.port,
                  /* zero, checked above */
                  (const char*)(chan->conn->handshake_state->
                                authenticated_rsa_peer_id),
                  NULL, /* Ed25519 ID: Also checked as zero */
                  0);
      }
    }
  }

  /* Decode the cell. */
<<<<<<< HEAD
  netinfo_cell_t *netinfo_cell = NULL;

  ssize_t parsed = netinfo_cell_parse(&netinfo_cell, cell->payload,
                                      CELL_PAYLOAD_SIZE);

  if (parsed < 0) {
    log_fn(LOG_PROTOCOL_WARN, LD_OR,
           "Failed to parse NETINFO cell - closing connection.");
    connection_or_close_for_error(chan->conn, 0);
    return;
=======
  timestamp = ntohl(get_uint32(cell->payload));
  const time_t sent_versions_at =
    chan->conn->handshake_state->sent_versions_at;
  if (now > sent_versions_at && (now - sent_versions_at) < 180) {
    /* If we have gotten the NETINFO cell reasonably soon after having
     * sent our VERSIONS cell, maybe we can learn skew information from it. */
    apparent_skew = now - timestamp;
>>>>>>> bc9492a9
  }

  timestamp = netinfo_cell_get_timestamp(netinfo_cell);

  const netinfo_addr_t *my_addr =
    netinfo_cell_getconst_other_addr(netinfo_cell);

  my_addr_type = netinfo_addr_get_addr_type(my_addr);
  my_addr_len = netinfo_addr_get_len(my_addr);

  if (labs(now - chan->conn->handshake_state->sent_versions_at) < 180) {
    apparent_skew = now - timestamp;
  }
  /* We used to check:
   *    if (my_addr_len >= CELL_PAYLOAD_SIZE - 6) {
   *
   * This is actually never going to happen, since my_addr_len is at most 255,
   * and CELL_PAYLOAD_LEN - 6 is 503.  So we know that cp is < end. */

  if (tor_addr_from_netinfo_addr(&my_apparent_addr, my_addr) == -1) {
    connection_or_close_for_error(chan->conn, 0);
    netinfo_cell_free(netinfo_cell);
    return;
  }

  if (my_addr_type == NETINFO_ADDR_TYPE_IPV4 && my_addr_len == 4) {
    if (!get_options()->BridgeRelay && me &&
        tor_addr_eq_ipv4h(&my_apparent_addr, me->addr)) {
      TLS_CHAN_TO_BASE(chan)->is_canonical_to_peer = 1;
    }
  } else if (my_addr_type == NETINFO_ADDR_TYPE_IPV6 &&
             my_addr_len == 16) {
    if (!get_options()->BridgeRelay && me &&
        !tor_addr_is_null(&me->ipv6_addr) &&
        tor_addr_eq(&my_apparent_addr, &me->ipv6_addr)) {
      TLS_CHAN_TO_BASE(chan)->is_canonical_to_peer = 1;
    }
  }

  n_other_addrs = netinfo_cell_get_n_my_addrs(netinfo_cell);
  for (uint8_t i = 0; i < n_other_addrs; i++) {
    /* Consider all the other addresses; if any matches, this connection is
     * "canonical." */

    const netinfo_addr_t *netinfo_addr =
      netinfo_cell_getconst_my_addrs(netinfo_cell, i);

    tor_addr_t addr;

    if (tor_addr_from_netinfo_addr(&addr, netinfo_addr) == -1) {
      log_fn(LOG_PROTOCOL_WARN,  LD_OR,
             "Bad address in netinfo cell; Skipping.");
      continue;
    }
    /* A relay can connect from anywhere and be canonical, so
     * long as it tells you from where it came. This may sound a bit
     * concerning... but that's what "canonical" means: that the
     * address is one that the relay itself has claimed.  The relay
     * might be doing something funny, but nobody else is doing a MITM
     * on the relay's TCP.
     */
    if (tor_addr_eq(&addr, &(chan->conn->real_addr))) {
      connection_or_set_canonical(chan->conn, 1);
      break;
    }
  }

  netinfo_cell_free(netinfo_cell);

  if (me && !TLS_CHAN_TO_BASE(chan)->is_canonical_to_peer &&
      channel_is_canonical(TLS_CHAN_TO_BASE(chan))) {
    const char *descr =
      TLS_CHAN_TO_BASE(chan)->get_remote_descr(TLS_CHAN_TO_BASE(chan), 0);
    log_info(LD_OR,
             "We made a connection to a relay at %s (fp=%s) but we think "
             "they will not consider this connection canonical. They "
             "think we are at %s, but we think its %s.",
             safe_str(descr),
             safe_str(hex_str(identity_digest, DIGEST_LEN)),
             safe_str(tor_addr_is_null(&my_apparent_addr) ?
             "<none>" : fmt_and_decorate_addr(&my_apparent_addr)),
             safe_str(fmt_addr32(me->addr)));
  }

  /* Act on apparent skew. */
  /** Warn when we get a netinfo skew with at least this value. */
#define NETINFO_NOTICE_SKEW 3600
  if (time_abs(apparent_skew) > NETINFO_NOTICE_SKEW &&
      (started_here ||
       connection_or_digest_is_known_relay(chan->conn->identity_digest))) {
    int trusted = router_digest_is_trusted_dir(chan->conn->identity_digest);
    clock_skew_warning(TO_CONN(chan->conn), apparent_skew, trusted, LD_GENERAL,
                       "NETINFO cell", "OR");
  }

  /* XXX maybe act on my_apparent_addr, if the source is sufficiently
   * trustworthy. */

  if (! chan->conn->handshake_state->sent_netinfo) {
    /* If we were prepared to authenticate, but we never got an AUTH_CHALLENGE
     * cell, then we would not previously have sent a NETINFO cell. Do so
     * now. */
    if (connection_or_send_netinfo(chan->conn) < 0) {
      connection_or_close_for_error(chan->conn, 0);
      return;
    }
  }

  if (connection_or_set_state_open(chan->conn) < 0) {
    log_fn(LOG_PROTOCOL_WARN, LD_OR,
           "Got good NETINFO cell from %s:%d; but "
           "was unable to make the OR connection become open.",
           safe_str_client(chan->conn->base_.address),
           chan->conn->base_.port);
    connection_or_close_for_error(chan->conn, 0);
  } else {
    log_info(LD_OR,
             "Got good NETINFO cell from %s:%d; OR connection is now "
             "open, using protocol version %d. Its ID digest is %s. "
             "Our address is apparently %s.",
             safe_str_client(chan->conn->base_.address),
             chan->conn->base_.port,
             (int)(chan->conn->link_proto),
             hex_str(identity_digest, DIGEST_LEN),
             tor_addr_is_null(&my_apparent_addr) ?
               "<none>" :
               safe_str_client(fmt_and_decorate_addr(&my_apparent_addr)));
  }
  assert_connection_ok(TO_CONN(chan->conn),time(NULL));
}

/** Types of certificates that we know how to parse from CERTS cells.  Each
 * type corresponds to a different encoding format. */
typedef enum cert_encoding_t {
  CERT_ENCODING_UNKNOWN, /**< We don't recognize this. */
  CERT_ENCODING_X509, /**< It's an RSA key, signed with RSA, encoded in x509.
                   * (Actually, it might not be RSA. We test that later.) */
  CERT_ENCODING_ED25519, /**< It's something signed with an Ed25519 key,
                      * encoded asa a tor_cert_t.*/
  CERT_ENCODING_RSA_CROSSCERT, /**< It's an Ed key signed with an RSA key. */
} cert_encoding_t;

/**
 * Given one of the certificate type codes used in a CERTS cell,
 * return the corresponding cert_encoding_t that we should use to parse
 * the certificate.
 */
static cert_encoding_t
certs_cell_typenum_to_cert_type(int typenum)
{
  switch (typenum) {
  case CERTTYPE_RSA1024_ID_LINK:
  case CERTTYPE_RSA1024_ID_ID:
  case CERTTYPE_RSA1024_ID_AUTH:
    return CERT_ENCODING_X509;
  case CERTTYPE_ED_ID_SIGN:
  case CERTTYPE_ED_SIGN_LINK:
  case CERTTYPE_ED_SIGN_AUTH:
    return CERT_ENCODING_ED25519;
  case CERTTYPE_RSA1024_ID_EDID:
    return CERT_ENCODING_RSA_CROSSCERT;
  default:
    return CERT_ENCODING_UNKNOWN;
  }
}

/**
 * Process a CERTS cell from a channel.
 *
 * This function is called to process an incoming CERTS cell on a
 * channel_tls_t:
 *
 * If the other side should not have sent us a CERTS cell, or the cell is
 * malformed, or it is supposed to authenticate the TLS key but it doesn't,
 * then mark the connection.
 *
 * If the cell has a good cert chain and we're doing a v3 handshake, then
 * store the certificates in or_handshake_state.  If this is the client side
 * of the connection, we then authenticate the server or mark the connection.
 * If it's the server side, wait for an AUTHENTICATE cell.
 */
STATIC void
channel_tls_process_certs_cell(var_cell_t *cell, channel_tls_t *chan)
{
#define MAX_CERT_TYPE_WANTED CERTTYPE_RSA1024_ID_EDID
  /* These arrays will be sparse, since a cert type can be at most one
   * of ed/x509 */
  tor_x509_cert_t *x509_certs[MAX_CERT_TYPE_WANTED + 1];
  tor_cert_t *ed_certs[MAX_CERT_TYPE_WANTED + 1];
  uint8_t *rsa_ed_cc_cert = NULL;
  size_t rsa_ed_cc_cert_len = 0;

  int n_certs, i;
  certs_cell_t *cc = NULL;

  int send_netinfo = 0, started_here = 0;

  memset(x509_certs, 0, sizeof(x509_certs));
  memset(ed_certs, 0, sizeof(ed_certs));
  tor_assert(cell);
  tor_assert(chan);
  tor_assert(chan->conn);

#define ERR(s)                                                  \
  do {                                                          \
    log_fn(LOG_PROTOCOL_WARN, LD_PROTOCOL,                      \
           "Received a bad CERTS cell from %s:%d: %s",          \
           safe_str(chan->conn->base_.address),                 \
           chan->conn->base_.port, (s));                        \
    connection_or_close_for_error(chan->conn, 0);               \
    goto err;                                                   \
  } while (0)

  /* Can't use connection_or_nonopen_was_started_here(); its conn->tls
   * check looks like it breaks
   * test_link_handshake_recv_certs_ok_server().  */
  started_here = chan->conn->handshake_state->started_here;

  if (chan->conn->base_.state != OR_CONN_STATE_OR_HANDSHAKING_V3)
    ERR("We're not doing a v3 handshake!");
  if (chan->conn->link_proto < 3)
    ERR("We're not using link protocol >= 3");
  if (chan->conn->handshake_state->received_certs_cell)
    ERR("We already got one");
  if (chan->conn->handshake_state->authenticated) {
    /* Should be unreachable, but let's make sure. */
    ERR("We're already authenticated!");
  }
  if (cell->payload_len < 1)
    ERR("It had no body");
  if (cell->circ_id)
    ERR("It had a nonzero circuit ID");

  if (certs_cell_parse(&cc, cell->payload, cell->payload_len) < 0)
    ERR("It couldn't be parsed.");

  n_certs = cc->n_certs;

  for (i = 0; i < n_certs; ++i) {
    certs_cell_cert_t *c = certs_cell_get_certs(cc, i);

    uint16_t cert_type = c->cert_type;
    uint16_t cert_len = c->cert_len;
    uint8_t *cert_body = certs_cell_cert_getarray_body(c);

    if (cert_type > MAX_CERT_TYPE_WANTED)
      continue;
    const cert_encoding_t ct = certs_cell_typenum_to_cert_type(cert_type);
    switch (ct) {
      default:
      case CERT_ENCODING_UNKNOWN:
        break;
      case CERT_ENCODING_X509: {
        tor_x509_cert_t *x509_cert = tor_x509_cert_decode(cert_body, cert_len);
        if (!x509_cert) {
          log_fn(LOG_PROTOCOL_WARN, LD_PROTOCOL,
                 "Received undecodable certificate in CERTS cell from %s:%d",
                 safe_str(chan->conn->base_.address),
               chan->conn->base_.port);
        } else {
          if (x509_certs[cert_type]) {
            tor_x509_cert_free(x509_cert);
            ERR("Duplicate x509 certificate");
          } else {
            x509_certs[cert_type] = x509_cert;
          }
        }
        break;
      }
      case CERT_ENCODING_ED25519: {
        tor_cert_t *ed_cert = tor_cert_parse(cert_body, cert_len);
        if (!ed_cert) {
          log_fn(LOG_PROTOCOL_WARN, LD_PROTOCOL,
                 "Received undecodable Ed certificate "
                 "in CERTS cell from %s:%d",
                 safe_str(chan->conn->base_.address),
               chan->conn->base_.port);
        } else {
          if (ed_certs[cert_type]) {
            tor_cert_free(ed_cert);
            ERR("Duplicate Ed25519 certificate");
          } else {
            ed_certs[cert_type] = ed_cert;
          }
        }
        break;
      }

     case CERT_ENCODING_RSA_CROSSCERT: {
        if (rsa_ed_cc_cert) {
          ERR("Duplicate RSA->Ed25519 crosscert");
        } else {
          rsa_ed_cc_cert = tor_memdup(cert_body, cert_len);
          rsa_ed_cc_cert_len = cert_len;
        }
        break;
      }
    }
  }

  /* Move the certificates we (might) want into the handshake_state->certs
   * structure. */
  tor_x509_cert_t *id_cert = x509_certs[CERTTYPE_RSA1024_ID_ID];
  tor_x509_cert_t *auth_cert = x509_certs[CERTTYPE_RSA1024_ID_AUTH];
  tor_x509_cert_t *link_cert = x509_certs[CERTTYPE_RSA1024_ID_LINK];
  chan->conn->handshake_state->certs->auth_cert = auth_cert;
  chan->conn->handshake_state->certs->link_cert = link_cert;
  chan->conn->handshake_state->certs->id_cert = id_cert;
  x509_certs[CERTTYPE_RSA1024_ID_ID] =
    x509_certs[CERTTYPE_RSA1024_ID_AUTH] =
    x509_certs[CERTTYPE_RSA1024_ID_LINK] = NULL;

  tor_cert_t *ed_id_sign = ed_certs[CERTTYPE_ED_ID_SIGN];
  tor_cert_t *ed_sign_link = ed_certs[CERTTYPE_ED_SIGN_LINK];
  tor_cert_t *ed_sign_auth = ed_certs[CERTTYPE_ED_SIGN_AUTH];
  chan->conn->handshake_state->certs->ed_id_sign = ed_id_sign;
  chan->conn->handshake_state->certs->ed_sign_link = ed_sign_link;
  chan->conn->handshake_state->certs->ed_sign_auth = ed_sign_auth;
  ed_certs[CERTTYPE_ED_ID_SIGN] =
    ed_certs[CERTTYPE_ED_SIGN_LINK] =
    ed_certs[CERTTYPE_ED_SIGN_AUTH] = NULL;

  chan->conn->handshake_state->certs->ed_rsa_crosscert = rsa_ed_cc_cert;
  chan->conn->handshake_state->certs->ed_rsa_crosscert_len =
    rsa_ed_cc_cert_len;
  rsa_ed_cc_cert = NULL;

  int severity;
  /* Note that this warns more loudly about time and validity if we were
   * _trying_ to connect to an authority, not necessarily if we _did_ connect
   * to one. */
  if (started_here &&
      router_digest_is_trusted_dir(TLS_CHAN_TO_BASE(chan)->identity_digest))
    severity = LOG_WARN;
  else
    severity = LOG_PROTOCOL_WARN;

  const ed25519_public_key_t *checked_ed_id = NULL;
  const common_digests_t *checked_rsa_id = NULL;
  or_handshake_certs_check_both(severity,
                                chan->conn->handshake_state->certs,
                                chan->conn->tls,
                                time(NULL),
                                &checked_ed_id,
                                &checked_rsa_id);

  if (!checked_rsa_id)
    ERR("Invalid certificate chain!");

  if (started_here) {
    /* No more information is needed. */

    chan->conn->handshake_state->authenticated = 1;
    chan->conn->handshake_state->authenticated_rsa = 1;
    {
      const common_digests_t *id_digests = checked_rsa_id;
      crypto_pk_t *identity_rcvd;
      if (!id_digests)
        ERR("Couldn't compute digests for key in ID cert");

      identity_rcvd = tor_tls_cert_get_key(id_cert);
      if (!identity_rcvd) {
        ERR("Couldn't get RSA key from ID cert.");
      }
      memcpy(chan->conn->handshake_state->authenticated_rsa_peer_id,
             id_digests->d[DIGEST_SHA1], DIGEST_LEN);
      channel_set_circid_type(TLS_CHAN_TO_BASE(chan), identity_rcvd,
                chan->conn->link_proto < MIN_LINK_PROTO_FOR_WIDE_CIRC_IDS);
      crypto_pk_free(identity_rcvd);
    }

    if (checked_ed_id) {
      chan->conn->handshake_state->authenticated_ed25519 = 1;
      memcpy(&chan->conn->handshake_state->authenticated_ed25519_peer_id,
             checked_ed_id, sizeof(ed25519_public_key_t));
    }

    log_debug(LD_HANDSHAKE, "calling client_learned_peer_id from "
              "process_certs_cell");

    if (connection_or_client_learned_peer_id(chan->conn,
                  chan->conn->handshake_state->authenticated_rsa_peer_id,
                  checked_ed_id) < 0)
      ERR("Problem setting or checking peer id");

    log_info(LD_HANDSHAKE,
             "Got some good certificates from %s:%d: Authenticated it with "
             "RSA%s",
             safe_str(chan->conn->base_.address), chan->conn->base_.port,
             checked_ed_id ? " and Ed25519" : "");

    if (!public_server_mode(get_options())) {
      /* If we initiated the connection and we are not a public server, we
       * aren't planning to authenticate at all.  At this point we know who we
       * are talking to, so we can just send a netinfo now. */
      send_netinfo = 1;
    }
  } else {
    /* We can't call it authenticated till we see an AUTHENTICATE cell. */
    log_info(LD_OR,
             "Got some good RSA%s certificates from %s:%d. "
             "Waiting for AUTHENTICATE.",
             checked_ed_id ? " and Ed25519" : "",
             safe_str(chan->conn->base_.address),
             chan->conn->base_.port);
    /* XXXX check more stuff? */
  }

  chan->conn->handshake_state->received_certs_cell = 1;

  if (send_netinfo) {
    if (connection_or_send_netinfo(chan->conn) < 0) {
      log_warn(LD_OR, "Couldn't send netinfo cell");
      connection_or_close_for_error(chan->conn, 0);
      goto err;
    }
  }

 err:
  for (unsigned u = 0; u < ARRAY_LENGTH(x509_certs); ++u) {
    tor_x509_cert_free(x509_certs[u]);
  }
  for (unsigned u = 0; u < ARRAY_LENGTH(ed_certs); ++u) {
    tor_cert_free(ed_certs[u]);
  }
  tor_free(rsa_ed_cc_cert);
  certs_cell_free(cc);
#undef ERR
}

/**
 * Process an AUTH_CHALLENGE cell from a channel_tls_t.
 *
 * This function is called to handle an incoming AUTH_CHALLENGE cell on a
 * channel_tls_t; if we weren't supposed to get one (for example, because we're
 * not the originator of the channel), or it's ill-formed, or we aren't doing
 * a v3 handshake, mark the channel.  If the cell is well-formed but we don't
 * want to authenticate, just drop it.  If the cell is well-formed *and* we
 * want to authenticate, send an AUTHENTICATE cell and then a NETINFO cell.
 */
STATIC void
channel_tls_process_auth_challenge_cell(var_cell_t *cell, channel_tls_t *chan)
{
  int n_types, i, use_type = -1;
  auth_challenge_cell_t *ac = NULL;

  tor_assert(cell);
  tor_assert(chan);
  tor_assert(chan->conn);

#define ERR(s)                                                  \
  do {                                                          \
    log_fn(LOG_PROTOCOL_WARN, LD_PROTOCOL,                      \
           "Received a bad AUTH_CHALLENGE cell from %s:%d: %s", \
           safe_str(chan->conn->base_.address),                 \
           chan->conn->base_.port, (s));                        \
    connection_or_close_for_error(chan->conn, 0);               \
    goto done;                                                  \
  } while (0)

  if (chan->conn->base_.state != OR_CONN_STATE_OR_HANDSHAKING_V3)
    ERR("We're not currently doing a v3 handshake");
  if (chan->conn->link_proto < 3)
    ERR("We're not using link protocol >= 3");
  if (!(chan->conn->handshake_state->started_here))
    ERR("We didn't originate this connection");
  if (chan->conn->handshake_state->received_auth_challenge)
    ERR("We already received one");
  if (!(chan->conn->handshake_state->received_certs_cell))
    ERR("We haven't gotten a CERTS cell yet");
  if (cell->circ_id)
    ERR("It had a nonzero circuit ID");

  if (auth_challenge_cell_parse(&ac, cell->payload, cell->payload_len) < 0)
    ERR("It was not well-formed.");

  n_types = ac->n_methods;

  /* Now see if there is an authentication type we can use */
  for (i = 0; i < n_types; ++i) {
    uint16_t authtype = auth_challenge_cell_get_methods(ac, i);
    if (authchallenge_type_is_supported(authtype)) {
      if (use_type == -1 ||
          authchallenge_type_is_better(authtype, use_type)) {
        use_type = authtype;
      }
    }
  }

  chan->conn->handshake_state->received_auth_challenge = 1;

  if (! public_server_mode(get_options())) {
    /* If we're not a public server then we don't want to authenticate on a
       connection we originated, and we already sent a NETINFO cell when we
       got the CERTS cell. We have nothing more to do. */
    goto done;
  }

  if (use_type >= 0) {
    log_info(LD_OR,
             "Got an AUTH_CHALLENGE cell from %s:%d: Sending "
             "authentication type %d",
             safe_str(chan->conn->base_.address),
             chan->conn->base_.port,
             use_type);

    if (connection_or_send_authenticate_cell(chan->conn, use_type) < 0) {
      log_warn(LD_OR,
               "Couldn't send authenticate cell");
      connection_or_close_for_error(chan->conn, 0);
      goto done;
    }
  } else {
    log_info(LD_OR,
             "Got an AUTH_CHALLENGE cell from %s:%d, but we don't "
             "know any of its authentication types. Not authenticating.",
             safe_str(chan->conn->base_.address),
             chan->conn->base_.port);
  }

  if (connection_or_send_netinfo(chan->conn) < 0) {
    log_warn(LD_OR, "Couldn't send netinfo cell");
    connection_or_close_for_error(chan->conn, 0);
    goto done;
  }

 done:
  auth_challenge_cell_free(ac);

#undef ERR
}

/**
 * Process an AUTHENTICATE cell from a channel_tls_t.
 *
 * If it's ill-formed or we weren't supposed to get one or we're not doing a
 * v3 handshake, then mark the connection.  If it does not authenticate the
 * other side of the connection successfully (because it isn't signed right,
 * we didn't get a CERTS cell, etc) mark the connection.  Otherwise, accept
 * the identity of the router on the other side of the connection.
 */
STATIC void
channel_tls_process_authenticate_cell(var_cell_t *cell, channel_tls_t *chan)
{
  var_cell_t *expected_cell = NULL;
  const uint8_t *auth;
  int authlen;
  int authtype;
  int bodylen;

  tor_assert(cell);
  tor_assert(chan);
  tor_assert(chan->conn);

#define ERR(s)                                                  \
  do {                                                          \
    log_fn(LOG_PROTOCOL_WARN, LD_PROTOCOL,                      \
           "Received a bad AUTHENTICATE cell from %s:%d: %s",   \
           safe_str(chan->conn->base_.address),                 \
           chan->conn->base_.port, (s));                        \
    connection_or_close_for_error(chan->conn, 0);               \
    var_cell_free(expected_cell);                               \
    return;                                                     \
  } while (0)

  if (chan->conn->base_.state != OR_CONN_STATE_OR_HANDSHAKING_V3)
    ERR("We're not doing a v3 handshake");
  if (chan->conn->link_proto < 3)
    ERR("We're not using link protocol >= 3");
  if (chan->conn->handshake_state->started_here)
    ERR("We originated this connection");
  if (chan->conn->handshake_state->received_authenticate)
    ERR("We already got one!");
  if (chan->conn->handshake_state->authenticated) {
    /* Should be impossible given other checks */
    ERR("The peer is already authenticated");
  }
  if (!(chan->conn->handshake_state->received_certs_cell))
    ERR("We never got a certs cell");
  if (chan->conn->handshake_state->certs->id_cert == NULL)
    ERR("We never got an identity certificate");
  if (cell->payload_len < 4)
    ERR("Cell was way too short");

  auth = cell->payload;
  {
    uint16_t type = ntohs(get_uint16(auth));
    uint16_t len = ntohs(get_uint16(auth+2));
    if (4 + len > cell->payload_len)
      ERR("Authenticator was truncated");

    if (! authchallenge_type_is_supported(type))
      ERR("Authenticator type was not recognized");
    authtype = type;

    auth += 4;
    authlen = len;
  }

  if (authlen < V3_AUTH_BODY_LEN + 1)
    ERR("Authenticator was too short");

  expected_cell = connection_or_compute_authenticate_cell_body(
                chan->conn, authtype, NULL, NULL, 1);
  if (! expected_cell)
    ERR("Couldn't compute expected AUTHENTICATE cell body");

  int sig_is_rsa;
  if (authtype == AUTHTYPE_RSA_SHA256_TLSSECRET ||
      authtype == AUTHTYPE_RSA_SHA256_RFC5705) {
    bodylen = V3_AUTH_BODY_LEN;
    sig_is_rsa = 1;
  } else {
    tor_assert(authtype == AUTHTYPE_ED25519_SHA256_RFC5705);
    /* Our earlier check had better have made sure we had room
     * for an ed25519 sig (inadvertently) */
    tor_assert(V3_AUTH_BODY_LEN > ED25519_SIG_LEN);
    bodylen = authlen - ED25519_SIG_LEN;
    sig_is_rsa = 0;
  }
  if (expected_cell->payload_len != bodylen+4) {
    ERR("Expected AUTHENTICATE cell body len not as expected.");
  }

  /* Length of random part. */
  if (BUG(bodylen < 24)) {
    // LCOV_EXCL_START
    ERR("Bodylen is somehow less than 24, which should really be impossible");
    // LCOV_EXCL_STOP
  }

  if (tor_memneq(expected_cell->payload+4, auth, bodylen-24))
    ERR("Some field in the AUTHENTICATE cell body was not as expected");

  if (sig_is_rsa) {
    if (chan->conn->handshake_state->certs->ed_id_sign != NULL)
      ERR("RSA-signed AUTHENTICATE response provided with an ED25519 cert");

    if (chan->conn->handshake_state->certs->auth_cert == NULL)
      ERR("We never got an RSA authentication certificate");

    crypto_pk_t *pk = tor_tls_cert_get_key(
                             chan->conn->handshake_state->certs->auth_cert);
    char d[DIGEST256_LEN];
    char *signed_data;
    size_t keysize;
    int signed_len;

    if (! pk) {
      ERR("Couldn't get RSA key from AUTH cert.");
    }
    crypto_digest256(d, (char*)auth, V3_AUTH_BODY_LEN, DIGEST_SHA256);

    keysize = crypto_pk_keysize(pk);
    signed_data = tor_malloc(keysize);
    signed_len = crypto_pk_public_checksig(pk, signed_data, keysize,
                                           (char*)auth + V3_AUTH_BODY_LEN,
                                           authlen - V3_AUTH_BODY_LEN);
    crypto_pk_free(pk);
    if (signed_len < 0) {
      tor_free(signed_data);
      ERR("RSA signature wasn't valid");
    }
    if (signed_len < DIGEST256_LEN) {
      tor_free(signed_data);
      ERR("Not enough data was signed");
    }
    /* Note that we deliberately allow *more* than DIGEST256_LEN bytes here,
     * in case they're later used to hold a SHA3 digest or something. */
    if (tor_memneq(signed_data, d, DIGEST256_LEN)) {
      tor_free(signed_data);
      ERR("Signature did not match data to be signed.");
    }
    tor_free(signed_data);
  } else {
    if (chan->conn->handshake_state->certs->ed_id_sign == NULL)
      ERR("We never got an Ed25519 identity certificate.");
    if (chan->conn->handshake_state->certs->ed_sign_auth == NULL)
      ERR("We never got an Ed25519 authentication certificate.");

    const ed25519_public_key_t *authkey =
      &chan->conn->handshake_state->certs->ed_sign_auth->signed_key;
    ed25519_signature_t sig;
    tor_assert(authlen > ED25519_SIG_LEN);
    memcpy(&sig.sig, auth + authlen - ED25519_SIG_LEN, ED25519_SIG_LEN);
    if (ed25519_checksig(&sig, auth, authlen - ED25519_SIG_LEN, authkey)<0) {
      ERR("Ed25519 signature wasn't valid.");
    }
  }

  /* Okay, we are authenticated. */
  chan->conn->handshake_state->received_authenticate = 1;
  chan->conn->handshake_state->authenticated = 1;
  chan->conn->handshake_state->authenticated_rsa = 1;
  chan->conn->handshake_state->digest_received_data = 0;
  {
    tor_x509_cert_t *id_cert = chan->conn->handshake_state->certs->id_cert;
    crypto_pk_t *identity_rcvd = tor_tls_cert_get_key(id_cert);
    const common_digests_t *id_digests = tor_x509_cert_get_id_digests(id_cert);
    const ed25519_public_key_t *ed_identity_received = NULL;

    if (! sig_is_rsa) {
      chan->conn->handshake_state->authenticated_ed25519 = 1;
      ed_identity_received =
        &chan->conn->handshake_state->certs->ed_id_sign->signing_key;
      memcpy(&chan->conn->handshake_state->authenticated_ed25519_peer_id,
             ed_identity_received, sizeof(ed25519_public_key_t));
    }

    /* This must exist; we checked key type when reading the cert. */
    tor_assert(id_digests);

    memcpy(chan->conn->handshake_state->authenticated_rsa_peer_id,
           id_digests->d[DIGEST_SHA1], DIGEST_LEN);

    channel_set_circid_type(TLS_CHAN_TO_BASE(chan), identity_rcvd,
               chan->conn->link_proto < MIN_LINK_PROTO_FOR_WIDE_CIRC_IDS);
    crypto_pk_free(identity_rcvd);

    log_debug(LD_HANDSHAKE,
              "Calling connection_or_init_conn_from_address for %s "
              " from %s, with%s ed25519 id.",
              safe_str(chan->conn->base_.address),
              __func__,
              ed_identity_received ? "" : "out");

    connection_or_init_conn_from_address(chan->conn,
                  &(chan->conn->base_.addr),
                  chan->conn->base_.port,
                  (const char*)(chan->conn->handshake_state->
                    authenticated_rsa_peer_id),
                  ed_identity_received,
                  0);

    log_debug(LD_HANDSHAKE,
             "Got an AUTHENTICATE cell from %s:%d, type %d: Looks good.",
             safe_str(chan->conn->base_.address),
             chan->conn->base_.port,
             authtype);
  }

  var_cell_free(expected_cell);

#undef ERR
}<|MERGE_RESOLUTION|>--- conflicted
+++ resolved
@@ -1635,7 +1635,6 @@
 }
 
 /**
-<<<<<<< HEAD
  * Convert <b>netinfo_addr</b> into corresponding <b>tor_addr</b>.
  * Return 0 on success; on failure, return -1 and log a warning.
  */
@@ -1665,8 +1664,6 @@
 }
 
 /**
- * Process a 'netinfo' cell.
-=======
  * Helper: compute the absolute value of a time_t.
  *
  * (we need this because labs() doesn't always work for time_t, since
@@ -1680,7 +1677,6 @@
 
 /**
  * Process a 'netinfo' cell
->>>>>>> bc9492a9
  *
  * This function is called to handle an incoming NETINFO cell; read and act
  * on its contents, and set the connection state to "open".
@@ -1761,7 +1757,6 @@
   }
 
   /* Decode the cell. */
-<<<<<<< HEAD
   netinfo_cell_t *netinfo_cell = NULL;
 
   ssize_t parsed = netinfo_cell_parse(&netinfo_cell, cell->payload,
@@ -1772,15 +1767,6 @@
            "Failed to parse NETINFO cell - closing connection.");
     connection_or_close_for_error(chan->conn, 0);
     return;
-=======
-  timestamp = ntohl(get_uint32(cell->payload));
-  const time_t sent_versions_at =
-    chan->conn->handshake_state->sent_versions_at;
-  if (now > sent_versions_at && (now - sent_versions_at) < 180) {
-    /* If we have gotten the NETINFO cell reasonably soon after having
-     * sent our VERSIONS cell, maybe we can learn skew information from it. */
-    apparent_skew = now - timestamp;
->>>>>>> bc9492a9
   }
 
   timestamp = netinfo_cell_get_timestamp(netinfo_cell);
@@ -1791,7 +1777,7 @@
   my_addr_type = netinfo_addr_get_addr_type(my_addr);
   my_addr_len = netinfo_addr_get_len(my_addr);
 
-  if (labs(now - chan->conn->handshake_state->sent_versions_at) < 180) {
+  if ((now - chan->conn->handshake_state->sent_versions_at) < 180) {
     apparent_skew = now - timestamp;
   }
   /* We used to check:
