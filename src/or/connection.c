--- conflicted
+++ resolved
@@ -1132,7 +1132,6 @@
       lis_conn->session_group = global_next_session_group--;
     }
   }
-<<<<<<< HEAD
   if (type == CONN_TYPE_AP_LISTENER) {
     lis_conn->socks_ipv4_traffic = port_cfg->ipv4_traffic;
     lis_conn->socks_ipv6_traffic = port_cfg->ipv6_traffic;
@@ -1146,9 +1145,7 @@
   lis_conn->use_cached_ipv4_answers = port_cfg->use_cached_ipv4_answers;
   lis_conn->use_cached_ipv6_answers = port_cfg->use_cached_ipv6_answers;
   lis_conn->prefer_ipv6_virtaddr = port_cfg->prefer_ipv6_virtaddr;
-=======
   lis_conn->socks_prefer_no_auth = port_cfg->socks_prefer_no_auth;
->>>>>>> fa3c2377
 
   if (connection_add(conn) < 0) { /* no space, forget it */
     log_warn(LD_NET,"connection_add for listener failed. Giving up.");
