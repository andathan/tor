/* Copyright (c) 2001 Matej Pfajfar.
 * Copyright (c) 2001-2004, Roger Dingledine.
 * Copyright (c) 2004-2006, Roger Dingledine, Nick Mathewson.
 * Copyright (c) 2007-2012, The Tor Project, Inc. */
/* See LICENSE for licensing information */

/**
 * \file config.c
 * \brief Code to parse and interpret configuration files.
 **/

#define CONFIG_PRIVATE

#include "or.h"
#include "addressmap.h"
#include "channel.h"
#include "circuitbuild.h"
#include "circuitlist.h"
#include "circuitmux.h"
#include "circuitmux_ewma.h"
#include "config.h"
#include "connection.h"
#include "connection_edge.h"
#include "connection_or.h"
#include "control.h"
#include "confparse.h"
#include "cpuworker.h"
#include "dirserv.h"
#include "dirvote.h"
#include "dns.h"
#include "entrynodes.h"
#include "geoip.h"
#include "hibernate.h"
#include "main.h"
#include "networkstatus.h"
#include "nodelist.h"
#include "policies.h"
#include "relay.h"
#include "rendclient.h"
#include "rendservice.h"
#include "rephist.h"
#include "router.h"
#include "util.h"
#include "routerlist.h"
#include "routerset.h"
#include "statefile.h"
#include "transports.h"
#ifdef _WIN32
#include <shlobj.h>
#endif

#include "procmon.h"

/* From main.c */
extern int quiet_level;

/** A list of abbreviations and aliases to map command-line options, obsolete
 * option names, or alternative option names, to their current values. */
static config_abbrev_t option_abbrevs_[] = {
  PLURAL(AuthDirBadDirCC),
  PLURAL(AuthDirBadExitCC),
  PLURAL(AuthDirInvalidCC),
  PLURAL(AuthDirRejectCC),
  PLURAL(ExitNode),
  PLURAL(EntryNode),
  PLURAL(ExcludeNode),
  PLURAL(FirewallPort),
  PLURAL(LongLivedPort),
  PLURAL(HiddenServiceNode),
  PLURAL(HiddenServiceExcludeNode),
  PLURAL(NumCPU),
  PLURAL(RendNode),
  PLURAL(RendExcludeNode),
  PLURAL(StrictEntryNode),
  PLURAL(StrictExitNode),
  PLURAL(StrictNode),
  { "l", "Log", 1, 0},
  { "AllowUnverifiedNodes", "AllowInvalidNodes", 0, 0},
  { "AutomapHostSuffixes", "AutomapHostsSuffixes", 0, 0},
  { "AutomapHostOnResolve", "AutomapHostsOnResolve", 0, 0},
  { "BandwidthRateBytes", "BandwidthRate", 0, 0},
  { "BandwidthBurstBytes", "BandwidthBurst", 0, 0},
  { "DirFetchPostPeriod", "StatusFetchPeriod", 0, 0},
  { "MaxConn", "ConnLimit", 0, 1},
  { "ORBindAddress", "ORListenAddress", 0, 0},
  { "DirBindAddress", "DirListenAddress", 0, 0},
  { "SocksBindAddress", "SocksListenAddress", 0, 0},
  { "UseHelperNodes", "UseEntryGuards", 0, 0},
  { "NumHelperNodes", "NumEntryGuards", 0, 0},
  { "UseEntryNodes", "UseEntryGuards", 0, 0},
  { "NumEntryNodes", "NumEntryGuards", 0, 0},
  { "ResolvConf", "ServerDNSResolvConfFile", 0, 1},
  { "SearchDomains", "ServerDNSSearchDomains", 0, 1},
  { "ServerDNSAllowBrokenResolvConf", "ServerDNSAllowBrokenConfig", 0, 0},
  { "PreferTunnelledDirConns", "PreferTunneledDirConns", 0, 0},
  { "BridgeAuthoritativeDirectory", "BridgeAuthoritativeDir", 0, 0},
  { "HashedControlPassword", "__HashedControlSessionPassword", 1, 0},
  { "StrictEntryNodes", "StrictNodes", 0, 1},
  { "StrictExitNodes", "StrictNodes", 0, 1},
  { "_UseFilteringSSLBufferevents", "UseFilteringSSLBufferevents", 0, 1},
  { NULL, NULL, 0, 0},
};

/** An entry for config_vars: "The option <b>name</b> has type
 * CONFIG_TYPE_<b>conftype</b>, and corresponds to
 * or_options_t.<b>member</b>"
 */
#define VAR(name,conftype,member,initvalue)                             \
  { name, CONFIG_TYPE_ ## conftype, STRUCT_OFFSET(or_options_t, member), \
      initvalue }
/** As VAR, but the option name and member name are the same. */
#define V(member,conftype,initvalue)                                    \
  VAR(#member, conftype, member, initvalue)
/** An entry for config_vars: "The option <b>name</b> is obsolete." */
#define OBSOLETE(name) { name, CONFIG_TYPE_OBSOLETE, 0, NULL }

#define VPORT(member,conftype,initvalue)                                    \
  VAR(#member, conftype, member ## _lines, initvalue)

/** Array of configuration options.  Until we disallow nonstandard
 * abbreviations, order is significant, since the first matching option will
 * be chosen first.
 */
static config_var_t option_vars_[] = {
  OBSOLETE("AccountingMaxKB"),
  V(AccountingMax,               MEMUNIT,  "0 bytes"),
  V(AccountingStart,             STRING,   NULL),
  V(Address,                     STRING,   NULL),
  V(AllowDotExit,                BOOL,     "0"),
  V(AllowInvalidNodes,           CSV,      "middle,rendezvous"),
  V(AllowNonRFC953Hostnames,     BOOL,     "0"),
  V(AllowSingleHopCircuits,      BOOL,     "0"),
  V(AllowSingleHopExits,         BOOL,     "0"),
  V(AlternateBridgeAuthority,    LINELIST, NULL),
  V(AlternateDirAuthority,       LINELIST, NULL),
  V(AlternateHSAuthority,        LINELIST, NULL),
  V(AssumeReachable,             BOOL,     "0"),
  V(AuthDirBadDir,               LINELIST, NULL),
  V(AuthDirBadDirCCs,            CSV,      ""),
  V(AuthDirBadExit,              LINELIST, NULL),
  V(AuthDirBadExitCCs,           CSV,      ""),
  V(AuthDirInvalid,              LINELIST, NULL),
  V(AuthDirInvalidCCs,           CSV,      ""),
  V(AuthDirFastGuarantee,        MEMUNIT,  "100 KB"),
  V(AuthDirGuardBWGuarantee,     MEMUNIT,  "250 KB"),
  V(AuthDirReject,               LINELIST, NULL),
  V(AuthDirRejectCCs,            CSV,      ""),
  V(AuthDirRejectUnlisted,       BOOL,     "0"),
  V(AuthDirListBadDirs,          BOOL,     "0"),
  V(AuthDirListBadExits,         BOOL,     "0"),
  V(AuthDirMaxServersPerAddr,    UINT,     "2"),
  V(AuthDirMaxServersPerAuthAddr,UINT,     "5"),
  V(AuthDirHasIPv6Connectivity,  BOOL,     "0"),
  VAR("AuthoritativeDirectory",  BOOL, AuthoritativeDir,    "0"),
  V(AutomapHostsOnResolve,       BOOL,     "0"),
  V(AutomapHostsSuffixes,        CSV,      ".onion,.exit"),
  V(AvoidDiskWrites,             BOOL,     "0"),
  V(BandwidthBurst,              MEMUNIT,  "1 GB"),
  V(BandwidthRate,               MEMUNIT,  "1 GB"),
  V(BridgeAuthoritativeDir,      BOOL,     "0"),
  VAR("Bridge",                  LINELIST, Bridges,    NULL),
  V(BridgePassword,              STRING,   NULL),
  V(BridgeRecordUsageByCountry,  BOOL,     "1"),
  V(BridgeRelay,                 BOOL,     "0"),
  V(CellStatistics,              BOOL,     "0"),
  V(LearnCircuitBuildTimeout,    BOOL,     "1"),
  V(CircuitBuildTimeout,         INTERVAL, "0"),
  V(CircuitIdleTimeout,          INTERVAL, "1 hour"),
  V(CircuitStreamTimeout,        INTERVAL, "0"),
  V(CircuitPriorityHalflife,     DOUBLE,  "-100.0"), /*negative:'Use default'*/
  V(ClientDNSRejectInternalAddresses, BOOL,"1"),
  V(ClientOnly,                  BOOL,     "0"),
  V(ClientPreferIPv6ORPort,      BOOL,     "0"),
  V(ClientRejectInternalAddresses, BOOL,   "1"),
  V(ClientTransportPlugin,       LINELIST, NULL),
  V(ClientUseIPv6,               BOOL,     "0"),
  V(ConsensusParams,             STRING,   NULL),
  V(ConnLimit,                   UINT,     "1000"),
  V(ConnDirectionStatistics,     BOOL,     "0"),
  V(ConstrainedSockets,          BOOL,     "0"),
  V(ConstrainedSockSize,         MEMUNIT,  "8192"),
  V(ContactInfo,                 STRING,   NULL),
  V(ControlListenAddress,        LINELIST, NULL),
  VPORT(ControlPort,                 LINELIST, NULL),
  V(ControlPortFileGroupReadable,BOOL,     "0"),
  V(ControlPortWriteToFile,      FILENAME, NULL),
  V(ControlSocket,               LINELIST, NULL),
  V(ControlSocketsGroupWritable, BOOL,     "0"),
  V(CookieAuthentication,        BOOL,     "0"),
  V(CookieAuthFileGroupReadable, BOOL,     "0"),
  V(CookieAuthFile,              STRING,   NULL),
  V(CountPrivateBandwidth,       BOOL,     "0"),
  V(DataDirectory,               FILENAME, NULL),
  OBSOLETE("DebugLogFile"),
  V(DisableNetwork,              BOOL,     "0"),
  V(DirAllowPrivateAddresses,    BOOL,     "0"),
  V(TestingAuthDirTimeToLearnReachability, INTERVAL, "30 minutes"),
  V(DirListenAddress,            LINELIST, NULL),
  OBSOLETE("DirFetchPeriod"),
  V(DirPolicy,                   LINELIST, NULL),
  VPORT(DirPort,                     LINELIST, NULL),
  V(DirPortFrontPage,            FILENAME, NULL),
  OBSOLETE("DirPostPeriod"),
  OBSOLETE("DirRecordUsageByCountry"),
  OBSOLETE("DirRecordUsageGranularity"),
  OBSOLETE("DirRecordUsageRetainIPs"),
  OBSOLETE("DirRecordUsageSaveInterval"),
  V(DirReqStatistics,            BOOL,     "1"),
  VAR("DirServer",               LINELIST, DirServers, NULL),
  V(DisableAllSwap,              BOOL,     "0"),
  V(DisableDebuggerAttachment,   BOOL,     "1"),
  V(DisableIOCP,                 BOOL,     "1"),
  V(DynamicDHGroups,             BOOL,     "0"),
  VPORT(DNSPort,                     LINELIST, NULL),
  V(DNSListenAddress,            LINELIST, NULL),
  V(DownloadExtraInfo,           BOOL,     "0"),
  V(EnforceDistinctSubnets,      BOOL,     "1"),
  V(EntryNodes,                  ROUTERSET,   NULL),
  V(EntryStatistics,             BOOL,     "0"),
  V(TestingEstimatedDescriptorPropagationTime, INTERVAL, "10 minutes"),
  V(ExcludeNodes,                ROUTERSET, NULL),
  V(ExcludeExitNodes,            ROUTERSET, NULL),
  V(ExcludeSingleHopRelays,      BOOL,     "1"),
  V(ExitNodes,                   ROUTERSET, NULL),
  V(ExitPolicy,                  LINELIST, NULL),
  V(ExitPolicyRejectPrivate,     BOOL,     "1"),
  V(ExitPortStatistics,          BOOL,     "0"),
<<<<<<< HEAD
  V(ExtendAllowPrivateAddresses, BOOL,     "0"),
=======
  V(ExtORPort,                   LINELIST, NULL),
>>>>>>> 23f71674
  V(ExtraInfoStatistics,         BOOL,     "1"),

#if defined (WINCE)
  V(FallbackNetworkstatusFile,   FILENAME, "fallback-consensus"),
#else
  V(FallbackNetworkstatusFile,   FILENAME,
    SHARE_DATADIR PATH_SEPARATOR "tor" PATH_SEPARATOR "fallback-consensus"),
#endif
  V(FascistFirewall,             BOOL,     "0"),
  V(FirewallPorts,               CSV,      ""),
  V(FastFirstHopPK,              BOOL,     "1"),
  V(FetchDirInfoEarly,           BOOL,     "0"),
  V(FetchDirInfoExtraEarly,      BOOL,     "0"),
  V(FetchServerDescriptors,      BOOL,     "1"),
  V(FetchHidServDescriptors,     BOOL,     "1"),
  V(FetchUselessDescriptors,     BOOL,     "0"),
  V(FetchV2Networkstatus,        BOOL,     "0"),
#ifdef _WIN32
  V(GeoIPFile,                   FILENAME, "<default>"),
  V(GeoIPv6File,                 FILENAME, "<default>"),
#else
  V(GeoIPFile,                   FILENAME,
    SHARE_DATADIR PATH_SEPARATOR "tor" PATH_SEPARATOR "geoip"),
  V(GeoIPv6File,                 FILENAME,
    SHARE_DATADIR PATH_SEPARATOR "tor" PATH_SEPARATOR "geoip6"),
#endif
  OBSOLETE("GiveGuardFlagTo_CVE_2011_2768_VulnerableRelays"),
  OBSOLETE("Group"),
  V(HardwareAccel,               BOOL,     "0"),
  V(HeartbeatPeriod,             INTERVAL, "6 hours"),
  V(AccelName,                   STRING,   NULL),
  V(AccelDir,                    FILENAME, NULL),
  V(HashedControlPassword,       LINELIST, NULL),
  V(HidServDirectoryV2,          BOOL,     "1"),
  VAR("HiddenServiceDir",    LINELIST_S, RendConfigLines,    NULL),
  OBSOLETE("HiddenServiceExcludeNodes"),
  OBSOLETE("HiddenServiceNodes"),
  VAR("HiddenServiceOptions",LINELIST_V, RendConfigLines,    NULL),
  VAR("HiddenServicePort",   LINELIST_S, RendConfigLines,    NULL),
  VAR("HiddenServiceVersion",LINELIST_S, RendConfigLines,    NULL),
  VAR("HiddenServiceAuthorizeClient",LINELIST_S,RendConfigLines, NULL),
  V(HidServAuth,                 LINELIST, NULL),
  V(HSAuthoritativeDir,          BOOL,     "0"),
  OBSOLETE("HSAuthorityRecordStats"),
  V(CloseHSClientCircuitsImmediatelyOnTimeout, BOOL, "0"),
  V(CloseHSServiceRendCircuitsImmediatelyOnTimeout, BOOL, "0"),
  V(HTTPProxy,                   STRING,   NULL),
  V(HTTPProxyAuthenticator,      STRING,   NULL),
  V(HTTPSProxy,                  STRING,   NULL),
  V(HTTPSProxyAuthenticator,     STRING,   NULL),
  V(IPv6Exit,                    BOOL,     "0"),
  VAR("ServerTransportPlugin",   LINELIST, ServerTransportPlugin,  NULL),
  V(ServerTransportListenAddr,   LINELIST, NULL),
  V(Socks4Proxy,                 STRING,   NULL),
  V(Socks5Proxy,                 STRING,   NULL),
  V(Socks5ProxyUsername,         STRING,   NULL),
  V(Socks5ProxyPassword,         STRING,   NULL),
  OBSOLETE("IgnoreVersion"),
  V(KeepalivePeriod,             INTERVAL, "5 minutes"),
  VAR("Log",                     LINELIST, Logs,             NULL),
  V(LogMessageDomains,           BOOL,     "0"),
  OBSOLETE("LinkPadding"),
  OBSOLETE("LogLevel"),
  OBSOLETE("LogFile"),
  V(LogTimeGranularity,          MSEC_INTERVAL, "1 second"),
  V(LongLivedPorts,              CSV,
        "21,22,706,1863,5050,5190,5222,5223,6523,6667,6697,8300"),
  VAR("MapAddress",              LINELIST, AddressMap,           NULL),
  V(MaxAdvertisedBandwidth,      MEMUNIT,  "1 GB"),
  V(MaxCircuitDirtiness,         INTERVAL, "10 minutes"),
  V(MaxClientCircuitsPending,    UINT,     "32"),
  V(MaxOnionsPending,            UINT,     "100"),
  OBSOLETE("MonthlyAccountingStart"),
  V(MyFamily,                    STRING,   NULL),
  V(NewCircuitPeriod,            INTERVAL, "30 seconds"),
  VAR("NamingAuthoritativeDirectory",BOOL, NamingAuthoritativeDir, "0"),
  V(NATDListenAddress,           LINELIST, NULL),
  VPORT(NATDPort,                    LINELIST, NULL),
  V(Nickname,                    STRING,   NULL),
  V(WarnUnsafeSocks,              BOOL,     "1"),
  OBSOLETE("NoPublish"),
  VAR("NodeFamily",              LINELIST, NodeFamilies,         NULL),
  V(NumCPUs,                     UINT,     "0"),
  V(NumEntryGuards,              UINT,     "3"),
  V(ORListenAddress,             LINELIST, NULL),
  VPORT(ORPort,                      LINELIST, NULL),
  V(OutboundBindAddress,         LINELIST,   NULL),

  V(PathBiasCircThreshold,       INT,      "-1"),
  V(PathBiasNoticeRate,          DOUBLE,   "-1"),
  V(PathBiasDisableRate,         DOUBLE,   "-1"),
  V(PathBiasScaleThreshold,      INT,      "-1"),
  V(PathBiasScaleFactor,         INT,      "-1"),

  OBSOLETE("PathlenCoinWeight"),
  V(PerConnBWBurst,              MEMUNIT,  "0"),
  V(PerConnBWRate,               MEMUNIT,  "0"),
  V(PidFile,                     STRING,   NULL),
  V(TestingTorNetwork,           BOOL,     "0"),
  V(OptimisticData,              AUTOBOOL, "auto"),
  V(PortForwarding,              BOOL,     "0"),
  V(PortForwardingHelper,        FILENAME, "tor-fw-helper"),
  V(PreferTunneledDirConns,      BOOL,     "1"),
  V(ProtocolWarnings,            BOOL,     "0"),
  V(PublishServerDescriptor,     CSV,      "1"),
  V(PublishHidServDescriptors,   BOOL,     "1"),
  V(ReachableAddresses,          LINELIST, NULL),
  V(ReachableDirAddresses,       LINELIST, NULL),
  V(ReachableORAddresses,        LINELIST, NULL),
  V(RecommendedVersions,         LINELIST, NULL),
  V(RecommendedClientVersions,   LINELIST, NULL),
  V(RecommendedServerVersions,   LINELIST, NULL),
  OBSOLETE("RedirectExit"),
  V(RefuseUnknownExits,          AUTOBOOL, "auto"),
  V(RejectPlaintextPorts,        CSV,      ""),
  V(RelayBandwidthBurst,         MEMUNIT,  "0"),
  V(RelayBandwidthRate,          MEMUNIT,  "0"),
  OBSOLETE("RendExcludeNodes"),
  OBSOLETE("RendNodes"),
  V(RendPostPeriod,              INTERVAL, "1 hour"),
  V(RephistTrackTime,            INTERVAL, "24 hours"),
  OBSOLETE("RouterFile"),
  V(RunAsDaemon,                 BOOL,     "0"),
//  V(RunTesting,                  BOOL,     "0"),
  OBSOLETE("RunTesting"), // currently unused
  V(SafeLogging,                 STRING,   "1"),
  V(SafeSocks,                   BOOL,     "0"),
  V(ServerDNSAllowBrokenConfig,  BOOL,     "1"),
  V(ServerDNSAllowNonRFC953Hostnames, BOOL,"0"),
  V(ServerDNSDetectHijacking,    BOOL,     "1"),
  V(ServerDNSRandomizeCase,      BOOL,     "1"),
  V(ServerDNSResolvConfFile,     STRING,   NULL),
  V(ServerDNSSearchDomains,      BOOL,     "0"),
  V(ServerDNSTestAddresses,      CSV,
      "www.google.com,www.mit.edu,www.yahoo.com,www.slashdot.org"),
  V(ShutdownWaitLength,          INTERVAL, "30 seconds"),
  V(SocksListenAddress,          LINELIST, NULL),
  V(SocksPolicy,                 LINELIST, NULL),
  VPORT(SocksPort,                   LINELIST, NULL),
  V(SocksTimeout,                INTERVAL, "2 minutes"),
  OBSOLETE("StatusFetchPeriod"),
  V(StrictNodes,                 BOOL,     "0"),
  OBSOLETE("SysLog"),
  V(TestSocks,                   BOOL,     "0"),
  OBSOLETE("TestVia"),
  V(TokenBucketRefillInterval,   MSEC_INTERVAL, "100 msec"),
  V(Tor2webMode,                 BOOL,     "0"),
  V(TrackHostExits,              CSV,      NULL),
  V(TrackHostExitsExpire,        INTERVAL, "30 minutes"),
  OBSOLETE("TrafficShaping"),
  V(TransListenAddress,          LINELIST, NULL),
  VPORT(TransPort,                   LINELIST, NULL),
  V(TunnelDirConns,              BOOL,     "1"),
  V(UpdateBridgesFromAuthority,  BOOL,     "0"),
  V(UseBridges,                  BOOL,     "0"),
  V(UseEntryGuards,              BOOL,     "1"),
  V(UseMicrodescriptors,         AUTOBOOL, "auto"),
  V(User,                        STRING,   NULL),
  V(UserspaceIOCPBuffers,        BOOL,     "0"),
  VAR("V1AuthoritativeDirectory",BOOL, V1AuthoritativeDir,   "0"),
  VAR("V2AuthoritativeDirectory",BOOL, V2AuthoritativeDir,   "0"),
  VAR("V3AuthoritativeDirectory",BOOL, V3AuthoritativeDir,   "0"),
  V(TestingV3AuthInitialVotingInterval, INTERVAL, "30 minutes"),
  V(TestingV3AuthInitialVoteDelay, INTERVAL, "5 minutes"),
  V(TestingV3AuthInitialDistDelay, INTERVAL, "5 minutes"),
  V(V3AuthVotingInterval,        INTERVAL, "1 hour"),
  V(V3AuthVoteDelay,             INTERVAL, "5 minutes"),
  V(V3AuthDistDelay,             INTERVAL, "5 minutes"),
  V(V3AuthNIntervalsValid,       UINT,     "3"),
  V(V3AuthUseLegacyKey,          BOOL,     "0"),
  V(V3BandwidthsFile,            FILENAME, NULL),
  VAR("VersioningAuthoritativeDirectory",BOOL,VersioningAuthoritativeDir, "0"),
  V(VirtualAddrNetwork,          STRING,   "127.192.0.0/10"),
  V(WarnPlaintextPorts,          CSV,      "23,109,110,143"),
  V(UseFilteringSSLBufferevents, BOOL,    "0"),
  VAR("__ReloadTorrcOnSIGHUP",   BOOL,  ReloadTorrcOnSIGHUP,      "1"),
  VAR("__AllDirActionsPrivate",  BOOL,  AllDirActionsPrivate,     "0"),
  VAR("__DisablePredictedCircuits",BOOL,DisablePredictedCircuits, "0"),
  VAR("__LeaveStreamsUnattached",BOOL,  LeaveStreamsUnattached,   "0"),
  VAR("__HashedControlSessionPassword", LINELIST, HashedControlSessionPassword,
      NULL),
  VAR("__OwningControllerProcess",STRING,OwningControllerProcess, NULL),
  V(MinUptimeHidServDirectoryV2, INTERVAL, "25 hours"),
  V(VoteOnHidServDirectoriesV2,  BOOL,     "1"),
  VAR("___UsingTestNetworkDefaults", BOOL, UsingTestNetworkDefaults_, "0"),

  { NULL, CONFIG_TYPE_OBSOLETE, 0, NULL }
};

/** Override default values with these if the user sets the TestingTorNetwork
 * option. */
static const config_var_t testing_tor_network_defaults[] = {
  V(ServerDNSAllowBrokenConfig,  BOOL,     "1"),
  V(DirAllowPrivateAddresses,    BOOL,     "1"),
  V(EnforceDistinctSubnets,      BOOL,     "0"),
  V(AssumeReachable,             BOOL,     "1"),
  V(AuthDirMaxServersPerAddr,    UINT,     "0"),
  V(AuthDirMaxServersPerAuthAddr,UINT,     "0"),
  V(ClientDNSRejectInternalAddresses, BOOL,"0"),
  V(ClientRejectInternalAddresses, BOOL,   "0"),
  V(CountPrivateBandwidth,       BOOL,     "1"),
  V(ExitPolicyRejectPrivate,     BOOL,     "0"),
  V(ExtendAllowPrivateAddresses, BOOL,     "1"),
  V(V3AuthVotingInterval,        INTERVAL, "5 minutes"),
  V(V3AuthVoteDelay,             INTERVAL, "20 seconds"),
  V(V3AuthDistDelay,             INTERVAL, "20 seconds"),
  V(TestingV3AuthInitialVotingInterval, INTERVAL, "5 minutes"),
  V(TestingV3AuthInitialVoteDelay, INTERVAL, "20 seconds"),
  V(TestingV3AuthInitialDistDelay, INTERVAL, "20 seconds"),
  V(TestingAuthDirTimeToLearnReachability, INTERVAL, "0 minutes"),
  V(TestingEstimatedDescriptorPropagationTime, INTERVAL, "0 minutes"),
  V(MinUptimeHidServDirectoryV2, INTERVAL, "0 minutes"),
  VAR("___UsingTestNetworkDefaults", BOOL, UsingTestNetworkDefaults_, "1"),

  { NULL, CONFIG_TYPE_OBSOLETE, 0, NULL }
};

#undef VAR
#undef V
#undef OBSOLETE

#ifdef _WIN32
static char *get_windows_conf_root(void);
#endif
static int options_validate(or_options_t *old_options,
                            or_options_t *options,
                            int from_setconf, char **msg);
static int options_act_reversible(const or_options_t *old_options, char **msg);
static int options_act(const or_options_t *old_options);
static int options_transition_allowed(const or_options_t *old,
                                      const or_options_t *new,
                                      char **msg);
static int options_transition_affects_workers(
      const or_options_t *old_options, const or_options_t *new_options);
static int options_transition_affects_descriptor(
      const or_options_t *old_options, const or_options_t *new_options);
static int check_nickname_list(const char *lst, const char *name, char **msg);

static int parse_bridge_line(const char *line, int validate_only);
static int parse_client_transport_line(const char *line, int validate_only);

static int parse_server_transport_line(const char *line, int validate_only);
static char *get_bindaddr_from_transport_listen_line(const char *line,
                                                     const char *transport);

static int parse_dir_server_line(const char *line,
                                 dirinfo_type_t required_type,
                                 int validate_only);
static void port_cfg_free(port_cfg_t *port);
static int parse_ports(or_options_t *options, int validate_only,
                              char **msg_out, int *n_ports_out);
static int check_server_ports(const smartlist_t *ports,
                              const or_options_t *options);

static int validate_data_directory(or_options_t *options);
static int write_configuration_file(const char *fname,
                                    const or_options_t *options);
static int options_init_logs(or_options_t *options, int validate_only);

static void init_libevent(const or_options_t *options);
static int opt_streq(const char *s1, const char *s2);
static int parse_outbound_addresses(or_options_t *options, int validate_only,
                                    char **msg);
static void config_maybe_load_geoip_files_(const or_options_t *options,
                                           const or_options_t *old_options);

/** Magic value for or_options_t. */
#define OR_OPTIONS_MAGIC 9090909

/** Configuration format for or_options_t. */
static config_format_t options_format = {
  sizeof(or_options_t),
  OR_OPTIONS_MAGIC,
  STRUCT_OFFSET(or_options_t, magic_),
  option_abbrevs_,
  option_vars_,
  (validate_fn_t)options_validate,
  NULL
};

/*
 * Functions to read and write the global options pointer.
 */

/** Command-line and config-file options. */
static or_options_t *global_options = NULL;
/** The fallback options_t object; this is where we look for options not
 * in torrc before we fall back to Tor's defaults. */
static or_options_t *global_default_options = NULL;
/** Name of most recently read torrc file. */
static char *torrc_fname = NULL;
/** Name of the most recently read torrc-defaults file.*/
static char *torrc_defaults_fname;
/** Configuration Options set by command line. */
static config_line_t *global_cmdline_options = NULL;
/** Contents of most recently read DirPortFrontPage file. */
static char *global_dirfrontpagecontents = NULL;
/** List of port_cfg_t for all configured ports. */
static smartlist_t *configured_ports = NULL;

/** Return the contents of our frontpage string, or NULL if not configured. */
const char *
get_dirportfrontpage(void)
{
  return global_dirfrontpagecontents;
}

/** Return the currently configured options. */
or_options_t *
get_options_mutable(void)
{
  tor_assert(global_options);
  return global_options;
}

/** Returns the currently configured options */
const or_options_t *
get_options(void)
{
  return get_options_mutable();
}

/** Change the current global options to contain <b>new_val</b> instead of
 * their current value; take action based on the new value; free the old value
 * as necessary.  Returns 0 on success, -1 on failure.
 */
int
set_options(or_options_t *new_val, char **msg)
{
  int i;
  smartlist_t *elements;
  config_line_t *line;
  or_options_t *old_options = global_options;
  global_options = new_val;
  /* Note that we pass the *old* options below, for comparison. It
   * pulls the new options directly out of global_options. */
  if (options_act_reversible(old_options, msg)<0) {
    tor_assert(*msg);
    global_options = old_options;
    return -1;
  }
  if (options_act(old_options) < 0) { /* acting on the options failed. die. */
    log_err(LD_BUG,
            "Acting on config options left us in a broken state. Dying.");
    exit(1);
  }
  /* Issues a CONF_CHANGED event to notify controller of the change. If Tor is
   * just starting up then the old_options will be undefined. */
  if (old_options && old_options != global_options) {
    elements = smartlist_new();
    for (i=0; options_format.vars[i].name; ++i) {
      const config_var_t *var = &options_format.vars[i];
      const char *var_name = var->name;
      if (var->type == CONFIG_TYPE_LINELIST_S ||
          var->type == CONFIG_TYPE_OBSOLETE) {
        continue;
      }
      if (!config_is_same(&options_format, new_val, old_options, var_name)) {
        line = config_get_assigned_option(&options_format, new_val,
                                          var_name, 1);

        if (line) {
          for (; line; line = line->next) {
            smartlist_add(elements, line->key);
            smartlist_add(elements, line->value);
          }
        } else {
          smartlist_add(elements, (char*)options_format.vars[i].name);
          smartlist_add(elements, NULL);
        }
      }
    }
    control_event_conf_changed(elements);
    smartlist_free(elements);
  }

  if (old_options != global_options)
    config_free(&options_format, old_options);

  return 0;
}

extern const char tor_git_revision[]; /* from tor_main.c */

/** The version of this Tor process, as parsed. */
static char *the_tor_version = NULL;
/** A shorter version of this Tor process's version, for export in our router
 *  descriptor.  (Does not include the git version, if any.) */
static char *the_short_tor_version = NULL;

/** Return the current Tor version. */
const char *
get_version(void)
{
  if (the_tor_version == NULL) {
    if (strlen(tor_git_revision)) {
      tor_asprintf(&the_tor_version, "%s (git-%s)", get_short_version(),
                   tor_git_revision);
    } else {
      the_tor_version = tor_strdup(get_short_version());
    }
  }
  return the_tor_version;
}

/** Return the current Tor version, without any git tag. */
const char *
get_short_version(void)
{

  if (the_short_tor_version == NULL) {
#ifdef TOR_BUILD_TAG
    tor_asprintf(&the_short_tor_version, "%s (%s)", VERSION, TOR_BUILD_TAG);
#else
    the_short_tor_version = tor_strdup(VERSION);
#endif
  }
  return the_short_tor_version;
}

/** Release additional memory allocated in options
 */
static void
or_options_free(or_options_t *options)
{
  if (!options)
    return;

  routerset_free(options->ExcludeExitNodesUnion_);
  if (options->NodeFamilySets) {
    SMARTLIST_FOREACH(options->NodeFamilySets, routerset_t *,
                      rs, routerset_free(rs));
    smartlist_free(options->NodeFamilySets);
  }
  tor_free(options->BridgePassword_AuthDigest_);
  config_free(&options_format, options);
}

/** Release all memory and resources held by global configuration structures.
 */
void
config_free_all(void)
{
  or_options_free(global_options);
  global_options = NULL;
  or_options_free(global_default_options);
  global_default_options = NULL;

  config_free_lines(global_cmdline_options);
  global_cmdline_options = NULL;

  if (configured_ports) {
    SMARTLIST_FOREACH(configured_ports,
                      port_cfg_t *, p, tor_free(p));
    smartlist_free(configured_ports);
    configured_ports = NULL;
  }

  tor_free(torrc_fname);
  tor_free(torrc_defaults_fname);
  tor_free(the_tor_version);
  tor_free(global_dirfrontpagecontents);

  tor_free(the_short_tor_version);
  tor_free(the_tor_version);
}

/** Make <b>address</b> -- a piece of information related to our operation as
 * a client -- safe to log according to the settings in options->SafeLogging,
 * and return it.
 *
 * (We return "[scrubbed]" if SafeLogging is "1", and address otherwise.)
 */
const char *
safe_str_client(const char *address)
{
  tor_assert(address);
  if (get_options()->SafeLogging_ == SAFELOG_SCRUB_ALL)
    return "[scrubbed]";
  else
    return address;
}

/** Make <b>address</b> -- a piece of information of unspecified sensitivity
 * -- safe to log according to the settings in options->SafeLogging, and
 * return it.
 *
 * (We return "[scrubbed]" if SafeLogging is anything besides "0", and address
 * otherwise.)
 */
const char *
safe_str(const char *address)
{
  tor_assert(address);
  if (get_options()->SafeLogging_ != SAFELOG_SCRUB_NONE)
    return "[scrubbed]";
  else
    return address;
}

/** Equivalent to escaped(safe_str_client(address)).  See reentrancy note on
 * escaped(): don't use this outside the main thread, or twice in the same
 * log statement. */
const char *
escaped_safe_str_client(const char *address)
{
  if (get_options()->SafeLogging_ == SAFELOG_SCRUB_ALL)
    return "[scrubbed]";
  else
    return escaped(address);
}

/** Equivalent to escaped(safe_str(address)).  See reentrancy note on
 * escaped(): don't use this outside the main thread, or twice in the same
 * log statement. */
const char *
escaped_safe_str(const char *address)
{
  if (get_options()->SafeLogging_ != SAFELOG_SCRUB_NONE)
    return "[scrubbed]";
  else
    return escaped(address);
}

/** Add the default directory authorities directly into the trusted dir list,
 * but only add them insofar as they share bits with <b>type</b>. */
static void
add_default_trusted_dir_authorities(dirinfo_type_t type)
{
  int i;
  const char *dirservers[] = {
    "moria1 orport=9101 no-v2 "
      "v3ident=D586D18309DED4CD6D57C18FDB97EFA96D330566 "
      "128.31.0.39:9131 9695 DFC3 5FFE B861 329B 9F1A B04C 4639 7020 CE31",
    "tor26 v1 orport=443 v3ident=14C131DFC5C6F93646BE72FA1401C02A8DF2E8B4 "
      "86.59.21.38:80 847B 1F85 0344 D787 6491 A548 92F9 0493 4E4E B85D",
    "dizum orport=443 v3ident=E8A9C45EDE6D711294FADF8E7951F4DE6CA56B58 "
      "194.109.206.212:80 7EA6 EAD6 FD83 083C 538F 4403 8BBF A077 587D D755",
    "Tonga orport=443 bridge no-v2 82.94.251.203:80 "
      "4A0C CD2D DC79 9508 3D73 F5D6 6710 0C8A 5831 F16D",
    "turtles orport=9090 no-v2 "
      "v3ident=27B6B5996C426270A5C95488AA5BCEB6BCC86956 "
      "76.73.17.194:9030 F397 038A DC51 3361 35E7 B80B D99C A384 4360 292B",
    "gabelmoo orport=443 no-v2 "
      "v3ident=ED03BB616EB2F60BEC80151114BB25CEF515B226 "
      "212.112.245.170:80 F204 4413 DAC2 E02E 3D6B CF47 35A1 9BCA 1DE9 7281",
    "dannenberg orport=443 no-v2 "
      "v3ident=585769C78764D58426B8B52B6651A5A71137189A "
      "193.23.244.244:80 7BE6 83E6 5D48 1413 21C5 ED92 F075 C553 64AC 7123",
    "urras orport=80 no-v2 v3ident=80550987E1D626E3EBA5E5E75A458DE0626D088C "
      "208.83.223.34:443 0AD3 FA88 4D18 F89E EA2D 89C0 1937 9E0E 7FD9 4417",
    "maatuska orport=80 no-v2 "
      "v3ident=49015F787433103580E3B66A1707A00E60F2D15B "
      "171.25.193.9:443 BD6A 8292 55CB 08E6 6FBE 7D37 4836 3586 E46B 3810",
    "Faravahar orport=443 no-v2 "
      "v3ident=EFCBE720AB3A82B99F9E953CD5BF50F7EEFC7B97 "
      "154.35.32.5:80 CF6D 0AAF B385 BE71 B8E1 11FC 5CFF 4B47 9237 33BC",
    NULL
  };
  for (i=0; dirservers[i]; i++) {
    if (parse_dir_server_line(dirservers[i], type, 0)<0) {
      log_err(LD_BUG, "Couldn't parse internal dirserver line %s",
              dirservers[i]);
    }
  }
}

/** Look at all the config options for using alternate directory
 * authorities, and make sure none of them are broken. Also, warn the
 * user if we changed any dangerous ones.
 */
static int
validate_dir_authorities(or_options_t *options, or_options_t *old_options)
{
  config_line_t *cl;

  if (options->DirServers &&
      (options->AlternateDirAuthority || options->AlternateBridgeAuthority ||
       options->AlternateHSAuthority)) {
    log_warn(LD_CONFIG,
             "You cannot set both DirServers and Alternate*Authority.");
    return -1;
  }

  /* do we want to complain to the user about being partitionable? */
  if ((options->DirServers &&
       (!old_options ||
        !config_lines_eq(options->DirServers, old_options->DirServers))) ||
      (options->AlternateDirAuthority &&
       (!old_options ||
        !config_lines_eq(options->AlternateDirAuthority,
                         old_options->AlternateDirAuthority)))) {
    log_warn(LD_CONFIG,
             "You have used DirServer or AlternateDirAuthority to "
             "specify alternate directory authorities in "
             "your configuration. This is potentially dangerous: it can "
             "make you look different from all other Tor users, and hurt "
             "your anonymity. Even if you've specified the same "
             "authorities as Tor uses by default, the defaults could "
             "change in the future. Be sure you know what you're doing.");
  }

  /* Now go through the four ways you can configure an alternate
   * set of directory authorities, and make sure none are broken. */
  for (cl = options->DirServers; cl; cl = cl->next)
    if (parse_dir_server_line(cl->value, NO_DIRINFO, 1)<0)
      return -1;
  for (cl = options->AlternateBridgeAuthority; cl; cl = cl->next)
    if (parse_dir_server_line(cl->value, NO_DIRINFO, 1)<0)
      return -1;
  for (cl = options->AlternateDirAuthority; cl; cl = cl->next)
    if (parse_dir_server_line(cl->value, NO_DIRINFO, 1)<0)
      return -1;
  for (cl = options->AlternateHSAuthority; cl; cl = cl->next)
    if (parse_dir_server_line(cl->value, NO_DIRINFO, 1)<0)
      return -1;
  return 0;
}

/** Look at all the config options and assign new dir authorities
 * as appropriate.
 */
static int
consider_adding_dir_authorities(const or_options_t *options,
                                const or_options_t *old_options)
{
  config_line_t *cl;
  int need_to_update =
    !smartlist_len(router_get_trusted_dir_servers()) || !old_options ||
    !config_lines_eq(options->DirServers, old_options->DirServers) ||
    !config_lines_eq(options->AlternateBridgeAuthority,
                     old_options->AlternateBridgeAuthority) ||
    !config_lines_eq(options->AlternateDirAuthority,
                     old_options->AlternateDirAuthority) ||
    !config_lines_eq(options->AlternateHSAuthority,
                     old_options->AlternateHSAuthority);

  if (!need_to_update)
    return 0; /* all done */

  /* Start from a clean slate. */
  clear_trusted_dir_servers();

  if (!options->DirServers) {
    /* then we may want some of the defaults */
    dirinfo_type_t type = NO_DIRINFO;
    if (!options->AlternateBridgeAuthority)
      type |= BRIDGE_DIRINFO;
    if (!options->AlternateDirAuthority)
      type |= V1_DIRINFO | V2_DIRINFO | V3_DIRINFO | EXTRAINFO_DIRINFO |
        MICRODESC_DIRINFO;
    if (!options->AlternateHSAuthority)
      type |= HIDSERV_DIRINFO;
    add_default_trusted_dir_authorities(type);
  }

  for (cl = options->DirServers; cl; cl = cl->next)
    if (parse_dir_server_line(cl->value, NO_DIRINFO, 0)<0)
      return -1;
  for (cl = options->AlternateBridgeAuthority; cl; cl = cl->next)
    if (parse_dir_server_line(cl->value, NO_DIRINFO, 0)<0)
      return -1;
  for (cl = options->AlternateDirAuthority; cl; cl = cl->next)
    if (parse_dir_server_line(cl->value, NO_DIRINFO, 0)<0)
      return -1;
  for (cl = options->AlternateHSAuthority; cl; cl = cl->next)
    if (parse_dir_server_line(cl->value, NO_DIRINFO, 0)<0)
      return -1;
  return 0;
}

/** Fetch the active option list, and take actions based on it. All of the
 * things we do should survive being done repeatedly.  If present,
 * <b>old_options</b> contains the previous value of the options.
 *
 * Return 0 if all goes well, return -1 if things went badly.
 */
static int
options_act_reversible(const or_options_t *old_options, char **msg)
{
  smartlist_t *new_listeners = smartlist_new();
  smartlist_t *replaced_listeners = smartlist_new();
  static int libevent_initialized = 0;
  or_options_t *options = get_options_mutable();
  int running_tor = options->command == CMD_RUN_TOR;
  int set_conn_limit = 0;
  int r = -1;
  int logs_marked = 0;

  /* Daemonize _first_, since we only want to open most of this stuff in
   * the subprocess.  Libevent bases can't be reliably inherited across
   * processes. */
  if (running_tor && options->RunAsDaemon) {
    /* No need to roll back, since you can't change the value. */
    start_daemon();
  }

#ifndef HAVE_SYS_UN_H
  if (options->ControlSocket || options->ControlSocketsGroupWritable) {
    *msg = tor_strdup("Unix domain sockets (ControlSocket) not supported "
                      "on this OS/with this build.");
    goto rollback;
  }
#else
  if (options->ControlSocketsGroupWritable && !options->ControlSocket) {
    *msg = tor_strdup("Setting ControlSocketGroupWritable without setting"
                      "a ControlSocket makes no sense.");
    goto rollback;
  }
#endif

  if (running_tor) {
    int n_ports=0;
    /* We need to set the connection limit before we can open the listeners. */
    if (set_max_file_descriptors((unsigned)options->ConnLimit,
                                 &options->ConnLimit_) < 0) {
      *msg = tor_strdup("Problem with ConnLimit value. See logs for details.");
      goto rollback;
    }
    set_conn_limit = 1;

    /* Set up libevent.  (We need to do this before we can register the
     * listeners as listeners.) */
    if (running_tor && !libevent_initialized) {
      init_libevent(options);
      libevent_initialized = 1;
    }

    /* Adjust the port configuration so we can launch listeners. */
    if (parse_ports(options, 0, msg, &n_ports)) {
      if (!*msg)
        *msg = tor_strdup("Unexpected problem parsing port config");
      goto rollback;
    }

    /* Set the hibernation state appropriately.*/
    consider_hibernation(time(NULL));

    /* Launch the listeners.  (We do this before we setuid, so we can bind to
     * ports under 1024.)  We don't want to rebind if we're hibernating. If
     * networking is disabled, this will close all but the control listeners,
     * but disable those. */
    if (!we_are_hibernating()) {
      if (retry_all_listeners(replaced_listeners, new_listeners,
                              options->DisableNetwork) < 0) {
        *msg = tor_strdup("Failed to bind one of the listener ports.");
        goto rollback;
      }
    }
    if (options->DisableNetwork) {
      /* Aggressively close non-controller stuff, NOW */
      log_notice(LD_NET, "DisableNetwork is set. Tor will not make or accept "
                 "non-control network connections. Shutting down all existing "
                 "connections.");
      connection_mark_all_noncontrol_connections();
    }
  }

#if defined(HAVE_NET_IF_H) && defined(HAVE_NET_PFVAR_H)
  /* Open /dev/pf before dropping privileges. */
  if (options->TransPort_set) {
    if (get_pf_socket() < 0) {
      *msg = tor_strdup("Unable to open /dev/pf for transparent proxy.");
      goto rollback;
    }
  }
#endif

  /* Attempt to lock all current and future memory with mlockall() only once */
  if (options->DisableAllSwap) {
    if (tor_mlockall() == -1) {
      *msg = tor_strdup("DisableAllSwap failure. Do you have proper "
                        "permissions?");
      goto done;
    }
  }

  /* Setuid/setgid as appropriate */
  if (options->User) {
    if (switch_id(options->User) != 0) {
      /* No need to roll back, since you can't change the value. */
      *msg = tor_strdup("Problem with User value. See logs for details.");
      goto done;
    }
  }

  /* Ensure data directory is private; create if possible. */
  if (check_private_dir(options->DataDirectory,
                        running_tor ? CPD_CREATE : CPD_CHECK,
                        options->User)<0) {
    tor_asprintf(msg,
              "Couldn't access/create private data directory \"%s\"",
              options->DataDirectory);
    goto done;
    /* No need to roll back, since you can't change the value. */
  }

  /* Write control ports to disk as appropriate */
  control_ports_write_to_file();

  if (directory_caches_v2_dir_info(options)) {
    char *fn = NULL;
    tor_asprintf(&fn, "%s"PATH_SEPARATOR"cached-status",
                 options->DataDirectory);
    if (check_private_dir(fn, running_tor ? CPD_CREATE : CPD_CHECK,
                          options->User) < 0) {
      tor_asprintf(msg,
                "Couldn't access/create private data directory \"%s\"", fn);
      tor_free(fn);
      goto done;
    }
    tor_free(fn);
  }

  /* Bail out at this point if we're not going to be a client or server:
   * we don't run Tor itself. */
  if (!running_tor)
    goto commit;

  mark_logs_temp(); /* Close current logs once new logs are open. */
  logs_marked = 1;
  if (options_init_logs(options, 0)<0) { /* Configure the log(s) */
    *msg = tor_strdup("Failed to init Log options. See logs for details.");
    goto rollback;
  }

 commit:
  r = 0;
  if (logs_marked) {
    log_severity_list_t *severity =
      tor_malloc_zero(sizeof(log_severity_list_t));
    close_temp_logs();
    add_callback_log(severity, control_event_logmsg);
    control_adjust_event_log_severity();
    tor_free(severity);
  }
  SMARTLIST_FOREACH(replaced_listeners, connection_t *, conn,
  {
    log_notice(LD_NET, "Closing old %s on %s:%d",
               conn_type_to_string(conn->type), conn->address, conn->port);
    connection_close_immediate(conn);
    connection_mark_for_close(conn);
  });
  goto done;

 rollback:
  r = -1;
  tor_assert(*msg);

  if (logs_marked) {
    rollback_log_changes();
    control_adjust_event_log_severity();
  }

  if (set_conn_limit && old_options)
    set_max_file_descriptors((unsigned)old_options->ConnLimit,
                             &options->ConnLimit_);

  SMARTLIST_FOREACH(new_listeners, connection_t *, conn,
  {
    log_notice(LD_NET, "Closing partially-constructed %s on %s:%d",
               conn_type_to_string(conn->type), conn->address, conn->port);
    connection_close_immediate(conn);
    connection_mark_for_close(conn);
  });

 done:
  smartlist_free(new_listeners);
  smartlist_free(replaced_listeners);
  return r;
}

/** If we need to have a GEOIP ip-to-country map to run with our configured
 * options, return 1 and set *<b>reason_out</b> to a description of why. */
int
options_need_geoip_info(const or_options_t *options, const char **reason_out)
{
  int bridge_usage =
    options->BridgeRelay && options->BridgeRecordUsageByCountry;
  int routerset_usage =
    routerset_needs_geoip(options->EntryNodes) ||
    routerset_needs_geoip(options->ExitNodes) ||
    routerset_needs_geoip(options->ExcludeExitNodes) ||
    routerset_needs_geoip(options->ExcludeNodes);

  if (routerset_usage && reason_out) {
    *reason_out = "We've been configured to use (or avoid) nodes in certain "
      "countries, and we need GEOIP information to figure out which ones they "
      "are.";
  } else if (bridge_usage && reason_out) {
    *reason_out = "We've been configured to see which countries can access "
      "us as a bridge, and we need GEOIP information to tell which countries "
      "clients are in.";
  }
  return bridge_usage || routerset_usage;
}

/** Return the bandwidthrate that we are going to report to the authorities
 * based on the config options. */
uint32_t
get_effective_bwrate(const or_options_t *options)
{
  uint64_t bw = options->BandwidthRate;
  if (bw > options->MaxAdvertisedBandwidth)
    bw = options->MaxAdvertisedBandwidth;
  if (options->RelayBandwidthRate > 0 && bw > options->RelayBandwidthRate)
    bw = options->RelayBandwidthRate;
  /* ensure_bandwidth_cap() makes sure that this cast can't overflow. */
  return (uint32_t)bw;
}

/** Return the bandwidthburst that we are going to report to the authorities
 * based on the config options. */
uint32_t
get_effective_bwburst(const or_options_t *options)
{
  uint64_t bw = options->BandwidthBurst;
  if (options->RelayBandwidthBurst > 0 && bw > options->RelayBandwidthBurst)
    bw = options->RelayBandwidthBurst;
  /* ensure_bandwidth_cap() makes sure that this cast can't overflow. */
  return (uint32_t)bw;
}

/** Return True if any changes from <b>old_options</b> to
 * <b>new_options</b> needs us to refresh our TLS context. */
static int
options_transition_requires_fresh_tls_context(const or_options_t *old_options,
                                              const or_options_t *new_options)
{
  tor_assert(new_options);

  if (!old_options)
    return 0;

  if ((old_options->DynamicDHGroups != new_options->DynamicDHGroups)) {
    return 1;
  }

  return 0;
}

/** Fetch the active option list, and take actions based on it. All of the
 * things we do should survive being done repeatedly.  If present,
 * <b>old_options</b> contains the previous value of the options.
 *
 * Return 0 if all goes well, return -1 if it's time to die.
 *
 * Note: We haven't moved all the "act on new configuration" logic
 * here yet.  Some is still in do_hup() and other places.
 */
static int
options_act(const or_options_t *old_options)
{
  config_line_t *cl;
  or_options_t *options = get_options_mutable();
  int running_tor = options->command == CMD_RUN_TOR;
  char *msg=NULL;
  const int transition_affects_workers =
    old_options && options_transition_affects_workers(old_options, options);
  int old_ewma_enabled;

  /* disable ptrace and later, other basic debugging techniques */
  {
    /* Remember if we already disabled debugger attachment */
    static int disabled_debugger_attach = 0;
    /* Remember if we already warned about being configured not to disable
     * debugger attachment */
    static int warned_debugger_attach = 0;
    /* Don't disable debugger attachment when we're running the unit tests. */
    if (options->DisableDebuggerAttachment && !disabled_debugger_attach &&
        running_tor) {
      int ok = tor_disable_debugger_attach();
      if (warned_debugger_attach && ok == 1) {
        log_notice(LD_CONFIG, "Disabled attaching debuggers for unprivileged "
                   "users.");
      }
      disabled_debugger_attach = (ok == 1);
    } else if (!options->DisableDebuggerAttachment &&
               !warned_debugger_attach) {
      log_notice(LD_CONFIG, "Not disabling debugger attaching for "
                 "unprivileged users.");
      warned_debugger_attach = 1;
    }
  }

  if (running_tor && !have_lockfile()) {
    if (try_locking(options, 1) < 0)
      return -1;
  }

  if (consider_adding_dir_authorities(options, old_options) < 0)
    return -1;

#ifdef NON_ANONYMOUS_MODE_ENABLED
  log(LOG_WARN, LD_GENERAL, "This copy of Tor was compiled to run in a "
      "non-anonymous mode. It will provide NO ANONYMITY.");
#endif

#ifdef ENABLE_TOR2WEB_MODE
  if (!options->Tor2webMode) {
    log_err(LD_CONFIG, "This copy of Tor was compiled to run in "
            "'tor2web mode'. It can only be run with the Tor2webMode torrc "
            "option enabled.");
    return -1;
  }
#else
  if (options->Tor2webMode) {
    log_err(LD_CONFIG, "This copy of Tor was not compiled to run in "
            "'tor2web mode'. It cannot be run with the Tor2webMode torrc "
            "option enabled. To enable Tor2webMode recompile with the "
            "--enable-tor2webmode option.");
    return -1;
  }
#endif

  if (options->Bridges) {
    mark_bridge_list();
    for (cl = options->Bridges; cl; cl = cl->next) {
      if (parse_bridge_line(cl->value, 0)<0) {
        log_warn(LD_BUG,
                 "Previously validated Bridge line could not be added!");
        return -1;
      }
    }
    sweep_bridge_list();
  }

  if (running_tor && rend_config_services(options, 0)<0) {
    log_warn(LD_BUG,
       "Previously validated hidden services line could not be added!");
    return -1;
  }

  if (running_tor && rend_parse_service_authorization(options, 0) < 0) {
    log_warn(LD_BUG, "Previously validated client authorization for "
                     "hidden services could not be added!");
    return -1;
  }

  /* Load state */
  if (! or_state_loaded() && running_tor) {
    if (or_state_load())
      return -1;
    rep_hist_load_mtbf_data(time(NULL));
  }

  mark_transport_list();
  pt_prepare_proxy_list_for_config_read();
  if (options->ClientTransportPlugin) {
    for (cl = options->ClientTransportPlugin; cl; cl = cl->next) {
      if (parse_client_transport_line(cl->value, 0)<0) {
        log_warn(LD_BUG,
                 "Previously validated ClientTransportPlugin line "
                 "could not be added!");
        return -1;
      }
    }
  }

  if (options->ServerTransportPlugin && server_mode(options)) {
    for (cl = options->ServerTransportPlugin; cl; cl = cl->next) {
      if (parse_server_transport_line(cl->value, 0)<0) {
        log_warn(LD_BUG,
                 "Previously validated ServerTransportPlugin line "
                 "could not be added!");
        return -1;
      }
    }
  }
  sweep_transport_list();
  sweep_proxy_list();

  /* Bail out at this point if we're not going to be a client or server:
   * we want to not fork, and to log stuff to stderr. */
  if (!running_tor)
    return 0;

  /* Finish backgrounding the process */
  if (options->RunAsDaemon) {
    /* We may be calling this for the n'th time (on SIGHUP), but it's safe. */
    finish_daemon(options->DataDirectory);
  }

  /* If needed, generate a new TLS DH prime according to the current torrc. */
  if (server_mode(options) && options->DynamicDHGroups) {
    char *keydir = get_datadir_fname("keys");
    if (check_private_dir(keydir, CPD_CREATE, options->User)) {
      tor_free(keydir);
      return -1;
    }
    tor_free(keydir);

    if (!old_options || !old_options->DynamicDHGroups) {
      char *fname = get_datadir_fname2("keys", "dynamic_dh_params");
      crypto_set_tls_dh_prime(fname);
      tor_free(fname);
    }
  } else { /* clients don't need a dynamic DH prime. */
    crypto_set_tls_dh_prime(NULL);
  }

  /* We want to reinit keys as needed before we do much of anything else:
     keys are important, and other things can depend on them. */
  if (transition_affects_workers ||
      (options->V3AuthoritativeDir && (!old_options ||
                                       !old_options->V3AuthoritativeDir))) {
    if (init_keys() < 0) {
      log_warn(LD_BUG,"Error initializing keys; exiting");
      return -1;
    }
  } else if (old_options &&
             options_transition_requires_fresh_tls_context(old_options,
                                                           options)) {
    if (router_initialize_tls_context() < 0) {
      log_warn(LD_BUG,"Error initializing TLS context.");
      return -1;
    }
  }

  /* Write our PID to the PID file. If we do not have write permissions we
   * will log a warning */
  if (options->PidFile)
    write_pidfile(options->PidFile);

  /* Register addressmap directives */
  config_register_addressmaps(options);
  parse_virtual_addr_network(options->VirtualAddrNetwork, 0, NULL);

  /* Update address policies. */
  if (policies_parse_from_options(options) < 0) {
    /* This should be impossible, but let's be sure. */
    log_warn(LD_BUG,"Error parsing already-validated policy options.");
    return -1;
  }

  if (init_cookie_authentication(options->CookieAuthentication) < 0) {
    log_warn(LD_CONFIG,"Error creating cookie authentication file.");
    return -1;
  }

  monitor_owning_controller_process(options->OwningControllerProcess);

  /* reload keys as needed for rendezvous services. */
  if (rend_service_load_all_keys()<0) {
    log_warn(LD_GENERAL,"Error loading rendezvous service keys");
    return -1;
  }

  /* Set up accounting */
  if (accounting_parse_options(options, 0)<0) {
    log_warn(LD_CONFIG,"Error in accounting options");
    return -1;
  }
  if (accounting_is_enabled(options))
    configure_accounting(time(NULL));

#ifdef USE_BUFFEREVENTS
  /* If we're using the bufferevents implementation and our rate limits
   * changed, we need to tell the rate-limiting system about it. */
  if (!old_options ||
      old_options->BandwidthRate != options->BandwidthRate ||
      old_options->BandwidthBurst != options->BandwidthBurst ||
      old_options->RelayBandwidthRate != options->RelayBandwidthRate ||
      old_options->RelayBandwidthBurst != options->RelayBandwidthBurst)
    connection_bucket_init();
#endif

  old_ewma_enabled = cell_ewma_enabled();
  /* Change the cell EWMA settings */
  cell_ewma_set_scale_factor(options, networkstatus_get_latest_consensus());
  /* If we just enabled ewma, set the cmux policy on all active channels */
  if (cell_ewma_enabled() && !old_ewma_enabled) {
    channel_set_cmux_policy_everywhere(&ewma_policy);
  } else if (!cell_ewma_enabled() && old_ewma_enabled) {
    /* Turn it off everywhere */
    channel_set_cmux_policy_everywhere(NULL);
  }

  /* Update the BridgePassword's hashed version as needed.  We store this as a
   * digest so that we can do side-channel-proof comparisons on it.
   */
  if (options->BridgePassword) {
    char *http_authenticator;
    http_authenticator = alloc_http_authenticator(options->BridgePassword);
    if (!http_authenticator) {
      log_warn(LD_BUG, "Unable to allocate HTTP authenticator. Not setting "
               "BridgePassword.");
      return -1;
    }
    options->BridgePassword_AuthDigest_ = tor_malloc(DIGEST256_LEN);
    crypto_digest256(options->BridgePassword_AuthDigest_,
                     http_authenticator, strlen(http_authenticator),
                     DIGEST_SHA256);
    tor_free(http_authenticator);
  }

  if (parse_outbound_addresses(options, 0, &msg) < 0) {
    log_warn(LD_BUG, "Failed parsing oubound bind addresses: %s", msg);
    tor_free(msg);
    return -1;
  }

  /* Check for transitions that need action. */
  if (old_options) {
    int revise_trackexithosts = 0;
    int revise_automap_entries = 0;
    if ((options->UseEntryGuards && !old_options->UseEntryGuards) ||
        options->UseBridges != old_options->UseBridges ||
        (options->UseBridges &&
         !config_lines_eq(options->Bridges, old_options->Bridges)) ||
        !routerset_equal(old_options->ExcludeNodes,options->ExcludeNodes) ||
        !routerset_equal(old_options->ExcludeExitNodes,
                         options->ExcludeExitNodes) ||
        !routerset_equal(old_options->EntryNodes, options->EntryNodes) ||
        !routerset_equal(old_options->ExitNodes, options->ExitNodes) ||
        options->StrictNodes != old_options->StrictNodes) {
      log_info(LD_CIRC,
               "Changed to using entry guards or bridges, or changed "
               "preferred or excluded node lists. "
               "Abandoning previous circuits.");
      circuit_mark_all_unused_circs();
      circuit_expire_all_dirty_circs();
      revise_trackexithosts = 1;
    }

    if (!smartlist_strings_eq(old_options->TrackHostExits,
                              options->TrackHostExits))
      revise_trackexithosts = 1;

    if (revise_trackexithosts)
      addressmap_clear_excluded_trackexithosts(options);

    if (!options->AutomapHostsOnResolve) {
      if (old_options->AutomapHostsOnResolve)
        revise_automap_entries = 1;
    } else {
      if (!smartlist_strings_eq(old_options->AutomapHostsSuffixes,
                                options->AutomapHostsSuffixes))
        revise_automap_entries = 1;
      else if (!opt_streq(old_options->VirtualAddrNetwork,
                          options->VirtualAddrNetwork))
        revise_automap_entries = 1;
    }

    if (revise_automap_entries)
      addressmap_clear_invalid_automaps(options);

/* How long should we delay counting bridge stats after becoming a bridge?
 * We use this so we don't count people who used our bridge thinking it is
 * a relay. If you change this, don't forget to change the log message
 * below. It's 4 hours (the time it takes to stop being used by clients)
 * plus some extra time for clock skew. */
#define RELAY_BRIDGE_STATS_DELAY (6 * 60 * 60)

    if (! bool_eq(options->BridgeRelay, old_options->BridgeRelay)) {
      int was_relay = 0;
      if (options->BridgeRelay) {
        time_t int_start = time(NULL);
        if (config_lines_eq(old_options->ORPort_lines,options->ORPort_lines)) {
          int_start += RELAY_BRIDGE_STATS_DELAY;
          was_relay = 1;
        }
        geoip_bridge_stats_init(int_start);
        log_info(LD_CONFIG, "We are acting as a bridge now.  Starting new "
                 "GeoIP stats interval%s.", was_relay ? " in 6 "
                 "hours from now" : "");
      } else {
        geoip_bridge_stats_term();
        log_info(LD_GENERAL, "We are no longer acting as a bridge.  "
                 "Forgetting GeoIP stats.");
      }
    }

    if (transition_affects_workers) {
      log_info(LD_GENERAL,
               "Worker-related options changed. Rotating workers.");

      if (server_mode(options) && !server_mode(old_options)) {
        ip_address_changed(0);
        if (can_complete_circuit || !any_predicted_circuits(time(NULL)))
          inform_testing_reachability();
      }
      cpuworkers_rotate();
      if (dns_reset())
        return -1;
    } else {
      if (dns_reset())
        return -1;
    }

    if (options->PerConnBWRate != old_options->PerConnBWRate ||
        options->PerConnBWBurst != old_options->PerConnBWBurst)
      connection_or_update_token_buckets(get_connection_array(), options);
  }

  config_maybe_load_geoip_files_(options, old_options);

  if (options->CellStatistics || options->DirReqStatistics ||
      options->EntryStatistics || options->ExitPortStatistics ||
      options->ConnDirectionStatistics ||
      options->BridgeAuthoritativeDir) {
    time_t now = time(NULL);
    int print_notice = 0;

    /* If we aren't acting as a server, we can't collect stats anyway. */
    if (!server_mode(options)) {
      options->CellStatistics = 0;
      options->DirReqStatistics = 0;
      options->EntryStatistics = 0;
      options->ExitPortStatistics = 0;
    }

    if ((!old_options || !old_options->CellStatistics) &&
        options->CellStatistics) {
      rep_hist_buffer_stats_init(now);
      print_notice = 1;
    }
    if ((!old_options || !old_options->DirReqStatistics) &&
        options->DirReqStatistics) {
      if (geoip_is_loaded(AF_INET)) {
        geoip_dirreq_stats_init(now);
        print_notice = 1;
      } else {
        options->DirReqStatistics = 0;
        /* Don't warn Tor clients, they don't use statistics */
        if (options->ORPort_set)
          log_notice(LD_CONFIG, "Configured to measure directory request "
                                "statistics, but no GeoIP database found. "
                                "Please specify a GeoIP database using the "
                                "GeoIPFile option.");
      }
    }
    if ((!old_options || !old_options->EntryStatistics) &&
        options->EntryStatistics && !should_record_bridge_info(options)) {
      if (geoip_is_loaded(AF_INET) || geoip_is_loaded(AF_INET6)) {
        geoip_entry_stats_init(now);
        print_notice = 1;
      } else {
        options->EntryStatistics = 0;
        log_notice(LD_CONFIG, "Configured to measure entry node "
                              "statistics, but no GeoIP database found. "
                              "Please specify a GeoIP database using the "
                              "GeoIPFile option.");
      }
    }
    if ((!old_options || !old_options->ExitPortStatistics) &&
        options->ExitPortStatistics) {
      rep_hist_exit_stats_init(now);
      print_notice = 1;
    }
    if ((!old_options || !old_options->ConnDirectionStatistics) &&
        options->ConnDirectionStatistics) {
      rep_hist_conn_stats_init(now);
    }
    if ((!old_options || !old_options->BridgeAuthoritativeDir) &&
        options->BridgeAuthoritativeDir) {
      rep_hist_desc_stats_init(now);
      print_notice = 1;
    }
    if (print_notice)
      log_notice(LD_CONFIG, "Configured to measure statistics. Look for "
                 "the *-stats files that will first be written to the "
                 "data directory in 24 hours from now.");
  }

  if (old_options && old_options->CellStatistics &&
      !options->CellStatistics)
    rep_hist_buffer_stats_term();
  if (old_options && old_options->DirReqStatistics &&
      !options->DirReqStatistics)
    geoip_dirreq_stats_term();
  if (old_options && old_options->EntryStatistics &&
      !options->EntryStatistics)
    geoip_entry_stats_term();
  if (old_options && old_options->ExitPortStatistics &&
      !options->ExitPortStatistics)
    rep_hist_exit_stats_term();
  if (old_options && old_options->ConnDirectionStatistics &&
      !options->ConnDirectionStatistics)
    rep_hist_conn_stats_term();
  if (old_options && old_options->BridgeAuthoritativeDir &&
      !options->BridgeAuthoritativeDir)
    rep_hist_desc_stats_term();

  /* Check if we need to parse and add the EntryNodes config option. */
  if (options->EntryNodes &&
      (!old_options ||
       !routerset_equal(old_options->EntryNodes,options->EntryNodes) ||
       !routerset_equal(old_options->ExcludeNodes,options->ExcludeNodes)))
    entry_nodes_should_be_added();

  /* Since our options changed, we might need to regenerate and upload our
   * server descriptor.
   */
  if (!old_options ||
      options_transition_affects_descriptor(old_options, options))
    mark_my_descriptor_dirty("config change");

  /* We may need to reschedule some directory stuff if our status changed. */
  if (old_options) {
    if (authdir_mode_v3(options) && !authdir_mode_v3(old_options))
      dirvote_recalculate_timing(options, time(NULL));
    if (!bool_eq(directory_fetches_dir_info_early(options),
                 directory_fetches_dir_info_early(old_options)) ||
        !bool_eq(directory_fetches_dir_info_later(options),
                 directory_fetches_dir_info_later(old_options))) {
      /* Make sure update_router_have_min_dir_info gets called. */
      router_dir_info_changed();
      /* We might need to download a new consensus status later or sooner than
       * we had expected. */
      update_consensus_networkstatus_fetch_time(time(NULL));
    }
  }

  /* Load the webpage we're going to serve every time someone asks for '/' on
     our DirPort. */
  tor_free(global_dirfrontpagecontents);
  if (options->DirPortFrontPage) {
    global_dirfrontpagecontents =
      read_file_to_str(options->DirPortFrontPage, 0, NULL);
    if (!global_dirfrontpagecontents) {
      log_warn(LD_CONFIG,
               "DirPortFrontPage file '%s' not found. Continuing anyway.",
               options->DirPortFrontPage);
    }
  }

  return 0;
}

/** Helper: Read a list of configuration options from the command line.
 * If successful, put them in *<b>result</b> and return 0, and return
 * -1 and leave *<b>result</b> alone. */
static int
config_get_commandlines(int argc, char **argv, config_line_t **result)
{
  config_line_t *front = NULL;
  config_line_t **new = &front;
  char *s;
  int i = 1;

  while (i < argc) {
    unsigned command = CONFIG_LINE_NORMAL;
    int want_arg = 1;

    if (!strcmp(argv[i],"-f") ||
        !strcmp(argv[i],"--defaults-torrc") ||
        !strcmp(argv[i],"--hash-password")) {
      i += 2; /* command-line option with argument. ignore them. */
      continue;
    } else if (!strcmp(argv[i],"--list-fingerprint") ||
               !strcmp(argv[i],"--verify-config") ||
               !strcmp(argv[i],"--ignore-missing-torrc") ||
               !strcmp(argv[i],"--quiet") ||
               !strcmp(argv[i],"--hush")) {
      i += 1; /* command-line option. ignore it. */
      continue;
    } else if (!strcmp(argv[i],"--nt-service") ||
               !strcmp(argv[i],"-nt-service")) {
      i += 1;
      continue;
    }

    *new = tor_malloc_zero(sizeof(config_line_t));
    s = argv[i];

    /* Each keyword may be prefixed with one or two dashes. */
    if (*s == '-')
      s++;
    if (*s == '-')
      s++;
    /* Figure out the command, if any. */
    if (*s == '+') {
      s++;
      command = CONFIG_LINE_APPEND;
    } else if (*s == '/') {
      s++;
      command = CONFIG_LINE_CLEAR;
      /* A 'clear' command has no argument. */
      want_arg = 0;
    }

    if (want_arg && i == argc-1) {
      log_warn(LD_CONFIG,"Command-line option '%s' with no value. Failing.",
               argv[i]);
      config_free_lines(front);
      return -1;
    }

    (*new)->key = tor_strdup(config_expand_abbrev(&options_format, s, 1, 1));
    (*new)->value = want_arg ? tor_strdup(argv[i+1]) : tor_strdup("");
    (*new)->command = command;
    (*new)->next = NULL;
    log(LOG_DEBUG, LD_CONFIG, "command line: parsed keyword '%s', value '%s'",
        (*new)->key, (*new)->value);

    new = &((*new)->next);
    i += want_arg ? 2 : 1;
  }
  *result = front;
  return 0;
}

/** Return true iff key is a valid configuration option. */
int
option_is_recognized(const char *key)
{
  const config_var_t *var = config_find_option(&options_format, key);
  return (var != NULL);
}

/** Return the canonical name of a configuration option, or NULL
 * if no such option exists. */
const char *
option_get_canonical_name(const char *key)
{
  const config_var_t *var = config_find_option(&options_format, key);
  return var ? var->name : NULL;
}

/** Return a canonical list of the options assigned for key.
 */
config_line_t *
option_get_assignment(const or_options_t *options, const char *key)
{
  return config_get_assigned_option(&options_format, options, key, 1);
}

/** Try assigning <b>list</b> to the global options. You do this by duping
 * options, assigning list to the new one, then validating it. If it's
 * ok, then throw out the old one and stick with the new one. Else,
 * revert to old and return failure.  Return SETOPT_OK on success, or
 * a setopt_err_t on failure.
 *
 * If not success, point *<b>msg</b> to a newly allocated string describing
 * what went wrong.
 */
setopt_err_t
options_trial_assign(config_line_t *list, int use_defaults,
                     int clear_first, char **msg)
{
  int r;
  or_options_t *trial_options = config_dup(&options_format, get_options());

  if ((r=config_assign(&options_format, trial_options,
                       list, use_defaults, clear_first, msg)) < 0) {
    config_free(&options_format, trial_options);
    return r;
  }

  if (options_validate(get_options_mutable(), trial_options, 1, msg) < 0) {
    config_free(&options_format, trial_options);
    return SETOPT_ERR_PARSE; /*XXX make this a separate return value. */
  }

  if (options_transition_allowed(get_options(), trial_options, msg) < 0) {
    config_free(&options_format, trial_options);
    return SETOPT_ERR_TRANSITION;
  }

  if (set_options(trial_options, msg)<0) {
    config_free(&options_format, trial_options);
    return SETOPT_ERR_SETTING;
  }

  /* we liked it. put it in place. */
  return SETOPT_OK;
}

/** Print a usage message for tor. */
static void
print_usage(void)
{
  printf(
"Copyright (c) 2001-2004, Roger Dingledine\n"
"Copyright (c) 2004-2006, Roger Dingledine, Nick Mathewson\n"
"Copyright (c) 2007-2012, The Tor Project, Inc.\n\n"
"tor -f <torrc> [args]\n"
"See man page for options, or https://www.torproject.org/ for "
"documentation.\n");
}

/** Print all non-obsolete torrc options. */
static void
list_torrc_options(void)
{
  int i;
  smartlist_t *lines = smartlist_new();
  for (i = 0; option_vars_[i].name; ++i) {
    const config_var_t *var = &option_vars_[i];
    if (var->type == CONFIG_TYPE_OBSOLETE ||
        var->type == CONFIG_TYPE_LINELIST_V)
      continue;
    printf("%s\n", var->name);
  }
  smartlist_free(lines);
}

/** Last value actually set by resolve_my_address. */
static uint32_t last_resolved_addr = 0;
/**
 * Based on <b>options-\>Address</b>, guess our public IP address and put it
 * (in host order) into *<b>addr_out</b>. If <b>hostname_out</b> is provided,
 * set *<b>hostname_out</b> to a new string holding the hostname we used to
 * get the address. Return 0 if all is well, or -1 if we can't find a suitable
 * public IP address.
 * XXXX ipv6
 */
int
resolve_my_address(int warn_severity, const or_options_t *options,
                   uint32_t *addr_out, char **hostname_out)
{
  struct in_addr in;
  uint32_t addr; /* host order */
  char hostname[256];
  int explicit_ip=1;
  int explicit_hostname=1;
  int from_interface=0;
  char *addr_string = NULL;
  const char *address = options->Address;
  int notice_severity = warn_severity <= LOG_NOTICE ?
                          LOG_NOTICE : warn_severity;

  tor_assert(addr_out);

  if (address && *address) {
    strlcpy(hostname, address, sizeof(hostname));
  } else { /* then we need to guess our address */
    explicit_ip = 0; /* it's implicit */
    explicit_hostname = 0; /* it's implicit */

    if (gethostname(hostname, sizeof(hostname)) < 0) {
      log_fn(warn_severity, LD_NET,"Error obtaining local hostname");
      return -1;
    }
    log_debug(LD_CONFIG,"Guessed local host name as '%s'",hostname);
  }

  /* now we know hostname. resolve it and keep only the IP address */

  if (tor_inet_aton(hostname, &in) == 0) {
    /* then we have to resolve it */
    explicit_ip = 0;
    if (tor_lookup_hostname(hostname, &addr)) { /* failed to resolve */
      uint32_t interface_ip; /* host order */

      if (explicit_hostname) {
        log_fn(warn_severity, LD_CONFIG,
               "Could not resolve local Address '%s'. Failing.", hostname);
        return -1;
      }
      log_fn(notice_severity, LD_CONFIG,
             "Could not resolve guessed local hostname '%s'. "
             "Trying something else.", hostname);
      if (get_interface_address(warn_severity, &interface_ip)) {
        log_fn(warn_severity, LD_CONFIG,
               "Could not get local interface IP address. Failing.");
        return -1;
      }
      from_interface = 1;
      addr = interface_ip;
      log_fn(notice_severity, LD_CONFIG, "Learned IP address '%s' for "
             "local interface. Using that.", fmt_addr32(addr));
      strlcpy(hostname, "<guessed from interfaces>", sizeof(hostname));
    } else { /* resolved hostname into addr */
      if (!explicit_hostname &&
          is_internal_IP(addr, 0)) {
        uint32_t interface_ip;

        log_fn(notice_severity, LD_CONFIG, "Guessed local hostname '%s' "
               "resolves to a private IP address (%s). Trying something "
               "else.", hostname, fmt_addr32(addr));

        if (get_interface_address(warn_severity, &interface_ip)) {
          log_fn(warn_severity, LD_CONFIG,
                 "Could not get local interface IP address. Too bad.");
        } else if (is_internal_IP(interface_ip, 0)) {
          log_fn(notice_severity, LD_CONFIG,
                 "Interface IP address '%s' is a private address too. "
                 "Ignoring.", fmt_addr32(interface_ip));
        } else {
          from_interface = 1;
          addr = interface_ip;
          log_fn(notice_severity, LD_CONFIG,
                 "Learned IP address '%s' for local interface."
                 " Using that.", fmt_addr32(addr));
          strlcpy(hostname, "<guessed from interfaces>", sizeof(hostname));
        }
      }
    }
  } else {
    addr = ntohl(in.s_addr); /* set addr so that addr_string is not
                              * illformed */
  }

  addr_string = tor_dup_ip(addr);
  if (is_internal_IP(addr, 0)) {
    /* make sure we're ok with publishing an internal IP */
    if (!options->DirServers && !options->AlternateDirAuthority) {
      /* if they are using the default dirservers, disallow internal IPs
       * always. */
      log_fn(warn_severity, LD_CONFIG,
             "Address '%s' resolves to private IP address '%s'. "
             "Tor servers that use the default DirServers must have public "
             "IP addresses.", hostname, addr_string);
      tor_free(addr_string);
      return -1;
    }
    if (!explicit_ip) {
      /* even if they've set their own dirservers, require an explicit IP if
       * they're using an internal address. */
      log_fn(warn_severity, LD_CONFIG, "Address '%s' resolves to private "
             "IP address '%s'. Please set the Address config option to be "
             "the IP address you want to use.", hostname, addr_string);
      tor_free(addr_string);
      return -1;
    }
  }

  log_debug(LD_CONFIG, "Resolved Address to '%s'.", fmt_addr32(addr));
  *addr_out = addr;
  if (last_resolved_addr && last_resolved_addr != *addr_out) {
    /* Leave this as a notice, regardless of the requested severity,
     * at least until dynamic IP address support becomes bulletproof. */
    log_notice(LD_NET,
               "Your IP address seems to have changed to %s. Updating.",
               addr_string);
    ip_address_changed(0);
  }
  if (last_resolved_addr != *addr_out) {
    const char *method;
    const char *h = hostname;
    if (explicit_ip) {
      method = "CONFIGURED";
      h = NULL;
    } else if (explicit_hostname) {
      method = "RESOLVED";
    } else if (from_interface) {
      method = "INTERFACE";
      h = NULL;
    } else {
      method = "GETHOSTNAME";
    }
    control_event_server_status(LOG_NOTICE,
                                "EXTERNAL_ADDRESS ADDRESS=%s METHOD=%s %s%s",
                                addr_string, method, h?"HOSTNAME=":"", h);
  }
  last_resolved_addr = *addr_out;
  if (hostname_out)
    *hostname_out = tor_strdup(hostname);
  tor_free(addr_string);
  return 0;
}

/** Return true iff <b>addr</b> is judged to be on the same network as us, or
 * on a private network.
 */
int
is_local_addr(const tor_addr_t *addr)
{
  if (tor_addr_is_internal(addr, 0))
    return 1;
  /* Check whether ip is on the same /24 as we are. */
  if (get_options()->EnforceDistinctSubnets == 0)
    return 0;
  if (tor_addr_family(addr) == AF_INET) {
    /*XXXX023 IP6 what corresponds to an /24? */
    uint32_t ip = tor_addr_to_ipv4h(addr);

    /* It's possible that this next check will hit before the first time
     * resolve_my_address actually succeeds.  (For clients, it is likely that
     * resolve_my_address will never be called at all).  In those cases,
     * last_resolved_addr will be 0, and so checking to see whether ip is on
     * the same /24 as last_resolved_addr will be the same as checking whether
     * it was on net 0, which is already done by is_internal_IP.
     */
    if ((last_resolved_addr & (uint32_t)0xffffff00ul)
        == (ip & (uint32_t)0xffffff00ul))
      return 1;
  }
  return 0;
}

/** Return a new empty or_options_t.  Used for testing. */
or_options_t *
options_new(void)
{
  return config_new(&options_format);
}

/** Set <b>options</b> to hold reasonable defaults for most options.
 * Each option defaults to zero. */
void
options_init(or_options_t *options)
{
  config_init(&options_format, options);
}

/** Return a string containing a possible configuration file that would give
 * the configuration in <b>options</b>.  If <b>minimal</b> is true, do not
 * include options that are the same as Tor's defaults.
 */
char *
options_dump(const or_options_t *options, int minimal)
{
  return config_dump(&options_format, global_default_options,
                     options, minimal, 0);
}

/** Return 0 if every element of sl is a string holding a decimal
 * representation of a port number, or if sl is NULL.
 * Otherwise set *msg and return -1. */
static int
validate_ports_csv(smartlist_t *sl, const char *name, char **msg)
{
  int i;
  tor_assert(name);

  if (!sl)
    return 0;

  SMARTLIST_FOREACH(sl, const char *, cp,
  {
    i = atoi(cp);
    if (i < 1 || i > 65535) {
      tor_asprintf(msg, "Port '%s' out of range in %s", cp, name);
      return -1;
    }
  });
  return 0;
}

/** If <b>value</b> exceeds ROUTER_MAX_DECLARED_BANDWIDTH, write
 * a complaint into *<b>msg</b> using string <b>desc</b>, and return -1.
 * Else return 0.
 */
static int
ensure_bandwidth_cap(uint64_t *value, const char *desc, char **msg)
{
  if (*value > ROUTER_MAX_DECLARED_BANDWIDTH) {
    /* This handles an understandable special case where somebody says "2gb"
     * whereas our actual maximum is 2gb-1 (INT_MAX) */
    --*value;
  }
  if (*value > ROUTER_MAX_DECLARED_BANDWIDTH) {
    tor_asprintf(msg, "%s ("U64_FORMAT") must be at most %d",
                 desc, U64_PRINTF_ARG(*value),
                 ROUTER_MAX_DECLARED_BANDWIDTH);
    return -1;
  }
  return 0;
}

/** Parse an authority type from <b>options</b>-\>PublishServerDescriptor
 * and write it to <b>options</b>-\>PublishServerDescriptor_. Treat "1"
 * as "v2,v3" unless BridgeRelay is 1, in which case treat it as "bridge".
 * Treat "0" as "".
 * Return 0 on success or -1 if not a recognized authority type (in which
 * case the value of PublishServerDescriptor_ is undefined). */
static int
compute_publishserverdescriptor(or_options_t *options)
{
  smartlist_t *list = options->PublishServerDescriptor;
  dirinfo_type_t *auth = &options->PublishServerDescriptor_;
  *auth = NO_DIRINFO;
  if (!list) /* empty list, answer is none */
    return 0;
  SMARTLIST_FOREACH_BEGIN(list, const char *, string) {
    if (!strcasecmp(string, "v1"))
      *auth |= V1_DIRINFO;
    else if (!strcmp(string, "1"))
      if (options->BridgeRelay)
        *auth |= BRIDGE_DIRINFO;
      else
        *auth |= V2_DIRINFO | V3_DIRINFO;
    else if (!strcasecmp(string, "v2"))
      *auth |= V2_DIRINFO;
    else if (!strcasecmp(string, "v3"))
      *auth |= V3_DIRINFO;
    else if (!strcasecmp(string, "bridge"))
      *auth |= BRIDGE_DIRINFO;
    else if (!strcasecmp(string, "hidserv"))
      log_warn(LD_CONFIG,
               "PublishServerDescriptor hidserv is invalid. See "
               "PublishHidServDescriptors.");
    else if (!strcasecmp(string, "") || !strcmp(string, "0"))
      /* no authority */;
    else
      return -1;
  } SMARTLIST_FOREACH_END(string);
  return 0;
}

/** Lowest allowable value for RendPostPeriod; if this is too low, hidden
 * services can overload the directory system. */
#define MIN_REND_POST_PERIOD (10*60)

/** Highest allowable value for RendPostPeriod. */
#define MAX_DIR_PERIOD (MIN_ONION_KEY_LIFETIME/2)

/** Lowest allowable value for MaxCircuitDirtiness; if this is too low, Tor
 * will generate too many circuits and potentially overload the network. */
#define MIN_MAX_CIRCUIT_DIRTINESS 10

/** Lowest allowable value for CircuitStreamTimeout; if this is too low, Tor
 * will generate too many circuits and potentially overload the network. */
#define MIN_CIRCUIT_STREAM_TIMEOUT 10

/** Lowest allowable value for HeartbeatPeriod; if this is too low, we might
 * expose more information than we're comfortable with. */
#define MIN_HEARTBEAT_PERIOD (30*60)

/** Lowest recommended value for CircuitBuildTimeout; if it is set too low
 * and LearnCircuitBuildTimeout is off, the failure rate for circuit
 * construction may be very high.  In that case, if it is set below this
 * threshold emit a warning.
 * */
#define RECOMMENDED_MIN_CIRCUIT_BUILD_TIMEOUT (10)

/** Return 0 if every setting in <b>options</b> is reasonable, and a
 * permissible transition from <b>old_options</b>. Else return -1.
 * Should have no side effects, except for normalizing the contents of
 * <b>options</b>.
 *
 * On error, tor_strdup an error explanation into *<b>msg</b>.
 *
 * XXX
 * If <b>from_setconf</b>, we were called by the controller, and our
 * Log line should stay empty. If it's 0, then give us a default log
 * if there are no logs defined.
 */
static int
options_validate(or_options_t *old_options, or_options_t *options,
                 int from_setconf, char **msg)
{
  int i;
  config_line_t *cl;
  const char *uname = get_uname();
  int n_ports=0;
#define REJECT(arg) \
  STMT_BEGIN *msg = tor_strdup(arg); return -1; STMT_END
#define COMPLAIN(arg) STMT_BEGIN log(LOG_WARN, LD_CONFIG, arg); STMT_END

  tor_assert(msg);
  *msg = NULL;

  if (server_mode(options) &&
      (!strcmpstart(uname, "Windows 95") ||
       !strcmpstart(uname, "Windows 98") ||
       !strcmpstart(uname, "Windows Me"))) {
    log(LOG_WARN, LD_CONFIG, "Tor is running as a server, but you are "
        "running %s; this probably won't work. See "
        "https://wiki.torproject.org/TheOnionRouter/TorFAQ#ServerOS "
        "for details.", uname);
  }

  if (parse_ports(options, 1, msg, &n_ports) < 0)
    return -1;

  if (parse_outbound_addresses(options, 1, msg) < 0)
    return -1;

  if (validate_data_directory(options)<0)
    REJECT("Invalid DataDirectory");

  if (options->Nickname == NULL) {
    if (server_mode(options)) {
        options->Nickname = tor_strdup(UNNAMED_ROUTER_NICKNAME);
    }
  } else {
    if (!is_legal_nickname(options->Nickname)) {
      tor_asprintf(msg,
          "Nickname '%s' is wrong length or contains illegal characters.",
          options->Nickname);
      return -1;
    }
  }

  if (server_mode(options) && !options->ContactInfo)
    log(LOG_NOTICE, LD_CONFIG, "Your ContactInfo config option is not set. "
        "Please consider setting it, so we can contact you if your server is "
        "misconfigured or something else goes wrong.");

  /* Special case on first boot if no Log options are given. */
  if (!options->Logs && !options->RunAsDaemon && !from_setconf) {
    if (quiet_level == 0)
        config_line_append(&options->Logs, "Log", "notice stdout");
    else if (quiet_level == 1)
        config_line_append(&options->Logs, "Log", "warn stdout");
  }

  if (options_init_logs(options, 1)<0) /* Validate the log(s) */
    REJECT("Failed to validate Log options. See logs for details.");

  if (authdir_mode(options)) {
    /* confirm that our address isn't broken, so we can complain now */
    uint32_t tmp;
    if (resolve_my_address(LOG_WARN, options, &tmp, NULL) < 0)
      REJECT("Failed to resolve/guess local address. See logs for details.");
  }

#ifndef _WIN32
  if (options->RunAsDaemon && torrc_fname && path_is_relative(torrc_fname))
    REJECT("Can't use a relative path to torrc when RunAsDaemon is set.");
#endif

  /* XXXX require that the only port not be DirPort? */
  /* XXXX require that at least one port be listened-upon. */
  if (n_ports == 0 && !options->RendConfigLines)
    log(LOG_WARN, LD_CONFIG,
        "SocksPort, TransPort, NATDPort, DNSPort, and ORPort are all "
        "undefined, and there aren't any hidden services configured.  "
        "Tor will still run, but probably won't do anything.");

#ifndef USE_TRANSPARENT
  /* XXXX024 I think we can remove this TransListenAddress */
  if (options->TransPort_set || options->TransListenAddress)
    REJECT("TransPort and TransListenAddress are disabled in this build.");
#endif

  if (options->TokenBucketRefillInterval <= 0
      || options->TokenBucketRefillInterval > 1000) {
    REJECT("TokenBucketRefillInterval must be between 1 and 1000 inclusive.");
  }

  if (options->ExcludeExitNodes || options->ExcludeNodes) {
    options->ExcludeExitNodesUnion_ = routerset_new();
    routerset_union(options->ExcludeExitNodesUnion_,options->ExcludeExitNodes);
    routerset_union(options->ExcludeExitNodesUnion_,options->ExcludeNodes);
  }

  if (options->NodeFamilies) {
    options->NodeFamilySets = smartlist_new();
    for (cl = options->NodeFamilies; cl; cl = cl->next) {
      routerset_t *rs = routerset_new();
      if (routerset_parse(rs, cl->value, cl->key) == 0) {
        smartlist_add(options->NodeFamilySets, rs);
      } else {
        routerset_free(rs);
      }
    }
  }

  if (options->ExcludeNodes && options->StrictNodes) {
    COMPLAIN("You have asked to exclude certain relays from all positions "
             "in your circuits. Expect hidden services and other Tor "
             "features to be broken in unpredictable ways.");
  }

  if (options->AuthoritativeDir) {
    if (!options->ContactInfo && !options->TestingTorNetwork)
      REJECT("Authoritative directory servers must set ContactInfo");
    if (options->V1AuthoritativeDir && !options->RecommendedVersions)
      REJECT("V1 authoritative dir servers must set RecommendedVersions.");
    if (!options->RecommendedClientVersions)
      options->RecommendedClientVersions =
        config_lines_dup(options->RecommendedVersions);
    if (!options->RecommendedServerVersions)
      options->RecommendedServerVersions =
        config_lines_dup(options->RecommendedVersions);
    if (options->VersioningAuthoritativeDir &&
        (!options->RecommendedClientVersions ||
         !options->RecommendedServerVersions))
      REJECT("Versioning authoritative dir servers must set "
             "Recommended*Versions.");
    if (options->UseEntryGuards) {
      log_info(LD_CONFIG, "Authoritative directory servers can't set "
               "UseEntryGuards. Disabling.");
      options->UseEntryGuards = 0;
    }
    if (!options->DownloadExtraInfo && authdir_mode_any_main(options)) {
      log_info(LD_CONFIG, "Authoritative directories always try to download "
               "extra-info documents. Setting DownloadExtraInfo.");
      options->DownloadExtraInfo = 1;
    }
    if (!(options->BridgeAuthoritativeDir || options->HSAuthoritativeDir ||
          options->V1AuthoritativeDir || options->V2AuthoritativeDir ||
          options->V3AuthoritativeDir))
      REJECT("AuthoritativeDir is set, but none of "
             "(Bridge/HS/V1/V2/V3)AuthoritativeDir is set.");
    /* If we have a v3bandwidthsfile and it's broken, complain on startup */
    if (options->V3BandwidthsFile && !old_options) {
      dirserv_read_measured_bandwidths(options->V3BandwidthsFile, NULL);
    }
  }

  if (options->AuthoritativeDir && !options->DirPort_set)
    REJECT("Running as authoritative directory, but no DirPort set.");

  if (options->AuthoritativeDir && !options->ORPort_set)
    REJECT("Running as authoritative directory, but no ORPort set.");

  if (options->AuthoritativeDir && options->ClientOnly)
    REJECT("Running as authoritative directory, but ClientOnly also set.");

  if (options->FetchDirInfoExtraEarly && !options->FetchDirInfoEarly)
    REJECT("FetchDirInfoExtraEarly requires that you also set "
           "FetchDirInfoEarly");

  if (options->HSAuthoritativeDir && proxy_mode(options))
    REJECT("Running as authoritative v0 HS directory, but also configured "
           "as a client.");

  if (options->ConnLimit <= 0) {
    tor_asprintf(msg,
        "ConnLimit must be greater than 0, but was set to %d",
        options->ConnLimit);
    return -1;
  }

  if (options->MaxClientCircuitsPending <= 0 ||
      options->MaxClientCircuitsPending > MAX_MAX_CLIENT_CIRCUITS_PENDING) {
    tor_asprintf(msg,
                 "MaxClientCircuitsPending must be between 1 and %d, but "
                 "was set to %d", MAX_MAX_CLIENT_CIRCUITS_PENDING,
                 options->MaxClientCircuitsPending);
    return -1;
  }

  if (validate_ports_csv(options->FirewallPorts, "FirewallPorts", msg) < 0)
    return -1;

  if (validate_ports_csv(options->LongLivedPorts, "LongLivedPorts", msg) < 0)
    return -1;

  if (validate_ports_csv(options->RejectPlaintextPorts,
                         "RejectPlaintextPorts", msg) < 0)
    return -1;

  if (validate_ports_csv(options->WarnPlaintextPorts,
                         "WarnPlaintextPorts", msg) < 0)
    return -1;

  if (options->FascistFirewall && !options->ReachableAddresses) {
    if (options->FirewallPorts && smartlist_len(options->FirewallPorts)) {
      /* We already have firewall ports set, so migrate them to
       * ReachableAddresses, which will set ReachableORAddresses and
       * ReachableDirAddresses if they aren't set explicitly. */
      smartlist_t *instead = smartlist_new();
      config_line_t *new_line = tor_malloc_zero(sizeof(config_line_t));
      new_line->key = tor_strdup("ReachableAddresses");
      /* If we're configured with the old format, we need to prepend some
       * open ports. */
      SMARTLIST_FOREACH(options->FirewallPorts, const char *, portno,
      {
        int p = atoi(portno);
        if (p<0) continue;
        smartlist_add_asprintf(instead, "*:%d", p);
      });
      new_line->value = smartlist_join_strings(instead,",",0,NULL);
      /* These have been deprecated since 0.1.1.5-alpha-cvs */
      log(LOG_NOTICE, LD_CONFIG,
          "Converting FascistFirewall and FirewallPorts "
          "config options to new format: \"ReachableAddresses %s\"",
          new_line->value);
      options->ReachableAddresses = new_line;
      SMARTLIST_FOREACH(instead, char *, cp, tor_free(cp));
      smartlist_free(instead);
    } else {
      /* We do not have FirewallPorts set, so add 80 to
       * ReachableDirAddresses, and 443 to ReachableORAddresses. */
      if (!options->ReachableDirAddresses) {
        config_line_t *new_line = tor_malloc_zero(sizeof(config_line_t));
        new_line->key = tor_strdup("ReachableDirAddresses");
        new_line->value = tor_strdup("*:80");
        options->ReachableDirAddresses = new_line;
        log(LOG_NOTICE, LD_CONFIG, "Converting FascistFirewall config option "
            "to new format: \"ReachableDirAddresses *:80\"");
      }
      if (!options->ReachableORAddresses) {
        config_line_t *new_line = tor_malloc_zero(sizeof(config_line_t));
        new_line->key = tor_strdup("ReachableORAddresses");
        new_line->value = tor_strdup("*:443");
        options->ReachableORAddresses = new_line;
        log(LOG_NOTICE, LD_CONFIG, "Converting FascistFirewall config option "
            "to new format: \"ReachableORAddresses *:443\"");
      }
    }
  }

  for (i=0; i<3; i++) {
    config_line_t **linep =
      (i==0) ? &options->ReachableAddresses :
        (i==1) ? &options->ReachableORAddresses :
                 &options->ReachableDirAddresses;
    if (!*linep)
      continue;
    /* We need to end with a reject *:*, not an implicit accept *:* */
    for (;;) {
      if (!strcmp((*linep)->value, "reject *:*")) /* already there */
        break;
      linep = &((*linep)->next);
      if (!*linep) {
        *linep = tor_malloc_zero(sizeof(config_line_t));
        (*linep)->key = tor_strdup(
          (i==0) ?  "ReachableAddresses" :
            (i==1) ? "ReachableORAddresses" :
                     "ReachableDirAddresses");
        (*linep)->value = tor_strdup("reject *:*");
        break;
      }
    }
  }

  if ((options->ReachableAddresses ||
       options->ReachableORAddresses ||
       options->ReachableDirAddresses) &&
      server_mode(options))
    REJECT("Servers must be able to freely connect to the rest "
           "of the Internet, so they must not set Reachable*Addresses "
           "or FascistFirewall.");

  if (options->UseBridges &&
      server_mode(options))
    REJECT("Servers must be able to freely connect to the rest "
           "of the Internet, so they must not set UseBridges.");

  /* If both of these are set, we'll end up with funny behavior where we
   * demand enough entrynodes be up and running else we won't build
   * circuits, yet we never actually use them. */
  if (options->UseBridges && options->EntryNodes)
    REJECT("You cannot set both UseBridges and EntryNodes.");

  if (options->EntryNodes && !options->UseEntryGuards)
    log_warn(LD_CONFIG, "EntryNodes is set, but UseEntryGuards is disabled. "
             "EntryNodes will be ignored.");

  options->AllowInvalid_ = 0;
  if (options->AllowInvalidNodes) {
    SMARTLIST_FOREACH_BEGIN(options->AllowInvalidNodes, const char *, cp) {
        if (!strcasecmp(cp, "entry"))
          options->AllowInvalid_ |= ALLOW_INVALID_ENTRY;
        else if (!strcasecmp(cp, "exit"))
          options->AllowInvalid_ |= ALLOW_INVALID_EXIT;
        else if (!strcasecmp(cp, "middle"))
          options->AllowInvalid_ |= ALLOW_INVALID_MIDDLE;
        else if (!strcasecmp(cp, "introduction"))
          options->AllowInvalid_ |= ALLOW_INVALID_INTRODUCTION;
        else if (!strcasecmp(cp, "rendezvous"))
          options->AllowInvalid_ |= ALLOW_INVALID_RENDEZVOUS;
        else {
          tor_asprintf(msg,
              "Unrecognized value '%s' in AllowInvalidNodes", cp);
          return -1;
        }
    } SMARTLIST_FOREACH_END(cp);
  }

  if (!options->SafeLogging ||
      !strcasecmp(options->SafeLogging, "0")) {
    options->SafeLogging_ = SAFELOG_SCRUB_NONE;
  } else if (!strcasecmp(options->SafeLogging, "relay")) {
    options->SafeLogging_ = SAFELOG_SCRUB_RELAY;
  } else if (!strcasecmp(options->SafeLogging, "1")) {
    options->SafeLogging_ = SAFELOG_SCRUB_ALL;
  } else {
    tor_asprintf(msg,
                     "Unrecognized value '%s' in SafeLogging",
                     escaped(options->SafeLogging));
    return -1;
  }

  if (compute_publishserverdescriptor(options) < 0) {
    tor_asprintf(msg, "Unrecognized value in PublishServerDescriptor");
    return -1;
  }

  if ((options->BridgeRelay
        || options->PublishServerDescriptor_ & BRIDGE_DIRINFO)
      && (options->PublishServerDescriptor_
          & (V1_DIRINFO|V2_DIRINFO|V3_DIRINFO))) {
    REJECT("Bridges are not supposed to publish router descriptors to the "
           "directory authorities. Please correct your "
           "PublishServerDescriptor line.");
  }

  if (options->BridgeRelay && options->DirPort_set) {
    log_warn(LD_CONFIG, "Can't set a DirPort on a bridge relay; disabling "
             "DirPort");
    config_free_lines(options->DirPort_lines);
    options->DirPort_lines = NULL;
    options->DirPort_set = 0;
  }

  if (options->MinUptimeHidServDirectoryV2 < 0) {
    log_warn(LD_CONFIG, "MinUptimeHidServDirectoryV2 option must be at "
                        "least 0 seconds. Changing to 0.");
    options->MinUptimeHidServDirectoryV2 = 0;
  }

  if (options->RendPostPeriod < MIN_REND_POST_PERIOD) {
    log_warn(LD_CONFIG, "RendPostPeriod option is too short; "
             "raising to %d seconds.", MIN_REND_POST_PERIOD);
    options->RendPostPeriod = MIN_REND_POST_PERIOD;
  }

  if (options->RendPostPeriod > MAX_DIR_PERIOD) {
    log_warn(LD_CONFIG, "RendPostPeriod is too large; clipping to %ds.",
             MAX_DIR_PERIOD);
    options->RendPostPeriod = MAX_DIR_PERIOD;
  }

  if (options->Tor2webMode && options->LearnCircuitBuildTimeout) {
    /* LearnCircuitBuildTimeout and Tor2webMode are incompatible in
     * two ways:
     *
     * - LearnCircuitBuildTimeout results in a low CBT, which
     *   Tor2webMode's use of one-hop rendezvous circuits lowers
     *   much further, producing *far* too many timeouts.
     *
     * - The adaptive CBT code does not update its timeout estimate
     *   using build times for single-hop circuits.
     *
     * If we fix both of these issues someday, we should test
     * Tor2webMode with LearnCircuitBuildTimeout on again. */
    log_notice(LD_CONFIG,"Tor2webMode is enabled; turning "
               "LearnCircuitBuildTimeout off.");
    options->LearnCircuitBuildTimeout = 0;
  }

  if (options->Tor2webMode && options->UseEntryGuards) {
    /* tor2web mode clients do not (and should not) use entry guards
     * in any meaningful way.  Further, tor2web mode causes the hidden
     * service client code to do things which break the path bias
     * detector, and it's far easier to turn off entry guards (and
     * thus the path bias detector with it) than to figure out how to
     * make a piece of code which cannot possibly help tor2web mode
     * users compatible with tor2web mode.
     */
    log_notice(LD_CONFIG,
               "Tor2WebMode is enabled; disabling UseEntryGuards.");
    options->UseEntryGuards = 0;
  }

  if (!(options->UseEntryGuards) &&
      (options->RendConfigLines != NULL)) {
    log_warn(LD_CONFIG,
             "UseEntryGuards is disabled, but you have configured one or more "
             "hidden services on this Tor instance.  Your hidden services "
             "will be very easy to locate using a well-known attack -- see "
             "http://freehaven.net/anonbib/#hs-attack06 for details.");
  }

  if (!(options->LearnCircuitBuildTimeout) &&
        options->CircuitBuildTimeout < RECOMMENDED_MIN_CIRCUIT_BUILD_TIMEOUT) {
    log_warn(LD_CONFIG,
        "CircuitBuildTimeout is shorter (%d seconds) than recommended "
        "(%d seconds), and LearnCircuitBuildTimeout is disabled.  "
        "If tor isn't working, raise this value or enable "
        "LearnCircuitBuildTimeout.",
        options->CircuitBuildTimeout,
        RECOMMENDED_MIN_CIRCUIT_BUILD_TIMEOUT );
  }

  if (options->MaxCircuitDirtiness < MIN_MAX_CIRCUIT_DIRTINESS) {
    log_warn(LD_CONFIG, "MaxCircuitDirtiness option is too short; "
             "raising to %d seconds.", MIN_MAX_CIRCUIT_DIRTINESS);
    options->MaxCircuitDirtiness = MIN_MAX_CIRCUIT_DIRTINESS;
  }

  if (options->CircuitStreamTimeout &&
      options->CircuitStreamTimeout < MIN_CIRCUIT_STREAM_TIMEOUT) {
    log_warn(LD_CONFIG, "CircuitStreamTimeout option is too short; "
             "raising to %d seconds.", MIN_CIRCUIT_STREAM_TIMEOUT);
    options->CircuitStreamTimeout = MIN_CIRCUIT_STREAM_TIMEOUT;
  }

  if (options->HeartbeatPeriod &&
      options->HeartbeatPeriod < MIN_HEARTBEAT_PERIOD) {
    log_warn(LD_CONFIG, "HeartbeatPeriod option is too short; "
             "raising to %d seconds.", MIN_HEARTBEAT_PERIOD);
    options->HeartbeatPeriod = MIN_HEARTBEAT_PERIOD;
  }

  if (options->KeepalivePeriod < 1)
    REJECT("KeepalivePeriod option must be positive.");

  if (ensure_bandwidth_cap(&options->BandwidthRate,
                           "BandwidthRate", msg) < 0)
    return -1;
  if (ensure_bandwidth_cap(&options->BandwidthBurst,
                           "BandwidthBurst", msg) < 0)
    return -1;
  if (ensure_bandwidth_cap(&options->MaxAdvertisedBandwidth,
                           "MaxAdvertisedBandwidth", msg) < 0)
    return -1;
  if (ensure_bandwidth_cap(&options->RelayBandwidthRate,
                           "RelayBandwidthRate", msg) < 0)
    return -1;
  if (ensure_bandwidth_cap(&options->RelayBandwidthBurst,
                           "RelayBandwidthBurst", msg) < 0)
    return -1;
  if (ensure_bandwidth_cap(&options->PerConnBWRate,
                           "PerConnBWRate", msg) < 0)
    return -1;
  if (ensure_bandwidth_cap(&options->PerConnBWBurst,
                           "PerConnBWBurst", msg) < 0)
    return -1;
  if (ensure_bandwidth_cap(&options->AuthDirFastGuarantee,
                           "AuthDirFastGuarantee", msg) < 0)
    return -1;
  if (ensure_bandwidth_cap(&options->AuthDirGuardBWGuarantee,
                           "AuthDirGuardBWGuarantee", msg) < 0)
    return -1;

  if (options->RelayBandwidthRate && !options->RelayBandwidthBurst)
    options->RelayBandwidthBurst = options->RelayBandwidthRate;
  if (options->RelayBandwidthBurst && !options->RelayBandwidthRate)
    options->RelayBandwidthRate = options->RelayBandwidthBurst;

  if (server_mode(options)) {
    if (options->BandwidthRate < ROUTER_REQUIRED_MIN_BANDWIDTH) {
      tor_asprintf(msg,
                       "BandwidthRate is set to %d bytes/second. "
                       "For servers, it must be at least %d.",
                       (int)options->BandwidthRate,
                       ROUTER_REQUIRED_MIN_BANDWIDTH);
      return -1;
    } else if (options->MaxAdvertisedBandwidth <
               ROUTER_REQUIRED_MIN_BANDWIDTH/2) {
      tor_asprintf(msg,
                       "MaxAdvertisedBandwidth is set to %d bytes/second. "
                       "For servers, it must be at least %d.",
                       (int)options->MaxAdvertisedBandwidth,
                       ROUTER_REQUIRED_MIN_BANDWIDTH/2);
      return -1;
    }
    if (options->RelayBandwidthRate &&
      options->RelayBandwidthRate < ROUTER_REQUIRED_MIN_BANDWIDTH) {
      tor_asprintf(msg,
                       "RelayBandwidthRate is set to %d bytes/second. "
                       "For servers, it must be at least %d.",
                       (int)options->RelayBandwidthRate,
                       ROUTER_REQUIRED_MIN_BANDWIDTH);
      return -1;
    }
  }

  if (options->RelayBandwidthRate > options->RelayBandwidthBurst)
    REJECT("RelayBandwidthBurst must be at least equal "
           "to RelayBandwidthRate.");

  if (options->BandwidthRate > options->BandwidthBurst)
    REJECT("BandwidthBurst must be at least equal to BandwidthRate.");

  /* if they set relaybandwidth* really high but left bandwidth*
   * at the default, raise the defaults. */
  if (options->RelayBandwidthRate > options->BandwidthRate)
    options->BandwidthRate = options->RelayBandwidthRate;
  if (options->RelayBandwidthBurst > options->BandwidthBurst)
    options->BandwidthBurst = options->RelayBandwidthBurst;

  if (accounting_parse_options(options, 1)<0)
    REJECT("Failed to parse accounting options. See logs for details.");

  if (options->AccountingMax) {
    if (options->RendConfigLines && server_mode(options)) {
      log_warn(LD_CONFIG, "Using accounting with a hidden service and an "
               "ORPort is risky: your hidden service(s) and your public "
               "address will all turn off at the same time, which may alert "
               "observers that they are being run by the same party.");
    } else if (config_count_key(options->RendConfigLines,
                                "HiddenServiceDir") > 1) {
      log_warn(LD_CONFIG, "Using accounting with multiple hidden services is "
               "risky: they will all turn off at the same time, which may "
               "alert observers that they are being run by the same party.");
    }
  }

  if (options->HTTPProxy) { /* parse it now */
    if (tor_addr_port_lookup(options->HTTPProxy,
                        &options->HTTPProxyAddr, &options->HTTPProxyPort) < 0)
      REJECT("HTTPProxy failed to parse or resolve. Please fix.");
    if (options->HTTPProxyPort == 0) { /* give it a default */
      options->HTTPProxyPort = 80;
    }
  }

  if (options->HTTPProxyAuthenticator) {
    if (strlen(options->HTTPProxyAuthenticator) >= 512)
      REJECT("HTTPProxyAuthenticator is too long (>= 512 chars).");
  }

  if (options->HTTPSProxy) { /* parse it now */
    if (tor_addr_port_lookup(options->HTTPSProxy,
                        &options->HTTPSProxyAddr, &options->HTTPSProxyPort) <0)
      REJECT("HTTPSProxy failed to parse or resolve. Please fix.");
    if (options->HTTPSProxyPort == 0) { /* give it a default */
      options->HTTPSProxyPort = 443;
    }
  }

  if (options->HTTPSProxyAuthenticator) {
    if (strlen(options->HTTPSProxyAuthenticator) >= 512)
      REJECT("HTTPSProxyAuthenticator is too long (>= 512 chars).");
  }

  if (options->Socks4Proxy) { /* parse it now */
    if (tor_addr_port_lookup(options->Socks4Proxy,
                        &options->Socks4ProxyAddr,
                        &options->Socks4ProxyPort) <0)
      REJECT("Socks4Proxy failed to parse or resolve. Please fix.");
    if (options->Socks4ProxyPort == 0) { /* give it a default */
      options->Socks4ProxyPort = 1080;
    }
  }

  if (options->Socks5Proxy) { /* parse it now */
    if (tor_addr_port_lookup(options->Socks5Proxy,
                            &options->Socks5ProxyAddr,
                            &options->Socks5ProxyPort) <0)
      REJECT("Socks5Proxy failed to parse or resolve. Please fix.");
    if (options->Socks5ProxyPort == 0) { /* give it a default */
      options->Socks5ProxyPort = 1080;
    }
  }

  /* Check if more than one proxy type has been enabled. */
  if (!!options->Socks4Proxy + !!options->Socks5Proxy +
      !!options->HTTPSProxy + !!options->ClientTransportPlugin > 1)
    REJECT("You have configured more than one proxy type. "
           "(Socks4Proxy|Socks5Proxy|HTTPSProxy|ClientTransportPlugin)");

  /* Check if the proxies will give surprising behavior. */
  if (options->HTTPProxy && !(options->Socks4Proxy ||
                              options->Socks5Proxy ||
                              options->HTTPSProxy)) {
    log_warn(LD_CONFIG, "HTTPProxy configured, but no SOCKS proxy or "
             "HTTPS proxy configured. Watch out: this configuration will "
             "proxy unencrypted directory connections only.");
  }

  if (options->Socks5ProxyUsername) {
    size_t len;

    len = strlen(options->Socks5ProxyUsername);
    if (len < 1 || len > 255)
      REJECT("Socks5ProxyUsername must be between 1 and 255 characters.");

    if (!options->Socks5ProxyPassword)
      REJECT("Socks5ProxyPassword must be included with Socks5ProxyUsername.");

    len = strlen(options->Socks5ProxyPassword);
    if (len < 1 || len > 255)
      REJECT("Socks5ProxyPassword must be between 1 and 255 characters.");
  } else if (options->Socks5ProxyPassword)
    REJECT("Socks5ProxyPassword must be included with Socks5ProxyUsername.");

  if (options->HashedControlPassword) {
    smartlist_t *sl = decode_hashed_passwords(options->HashedControlPassword);
    if (!sl) {
      REJECT("Bad HashedControlPassword: wrong length or bad encoding");
    } else {
      SMARTLIST_FOREACH(sl, char*, cp, tor_free(cp));
      smartlist_free(sl);
    }
  }

  if (options->HashedControlSessionPassword) {
    smartlist_t *sl = decode_hashed_passwords(
                                  options->HashedControlSessionPassword);
    if (!sl) {
      REJECT("Bad HashedControlSessionPassword: wrong length or bad encoding");
    } else {
      SMARTLIST_FOREACH(sl, char*, cp, tor_free(cp));
      smartlist_free(sl);
    }
  }

  if (options->OwningControllerProcess) {
    const char *validate_pspec_msg = NULL;
    if (tor_validate_process_specifier(options->OwningControllerProcess,
                                       &validate_pspec_msg)) {
      tor_asprintf(msg, "Bad OwningControllerProcess: %s",
                   validate_pspec_msg);
      return -1;
    }
  }

  if (options->ControlPort_set && !options->HashedControlPassword &&
      !options->HashedControlSessionPassword &&
      !options->CookieAuthentication) {
    log_warn(LD_CONFIG, "ControlPort is open, but no authentication method "
             "has been configured.  This means that any program on your "
             "computer can reconfigure your Tor.  That's bad!  You should "
             "upgrade your Tor controller as soon as possible.");
  }

  if (options->CookieAuthFileGroupReadable && !options->CookieAuthFile) {
    log_warn(LD_CONFIG, "CookieAuthFileGroupReadable is set, but will have "
             "no effect: you must specify an explicit CookieAuthFile to "
             "have it group-readable.");
  }

  if (options->UseEntryGuards && ! options->NumEntryGuards)
    REJECT("Cannot enable UseEntryGuards with NumEntryGuards set to 0");

  if (options->MyFamily && options->BridgeRelay) {
    log_warn(LD_CONFIG, "Listing a family for a bridge relay is not "
             "supported: it can reveal bridge fingerprints to censors. "
             "You should also make sure you aren't listing this bridge's "
             "fingerprint in any other MyFamily.");
  }
  if (check_nickname_list(options->MyFamily, "MyFamily", msg))
    return -1;
  for (cl = options->NodeFamilies; cl; cl = cl->next) {
    routerset_t *rs = routerset_new();
    if (routerset_parse(rs, cl->value, cl->key)) {
      routerset_free(rs);
      return -1;
    }
    routerset_free(rs);
  }

  if (validate_addr_policies(options, msg) < 0)
    return -1;

  if (validate_dir_authorities(options, old_options) < 0)
    REJECT("Directory authority line did not parse. See logs for details.");

  if (options->UseBridges && !options->Bridges)
    REJECT("If you set UseBridges, you must specify at least one bridge.");
  if (options->UseBridges && !options->TunnelDirConns)
    REJECT("If you set UseBridges, you must set TunnelDirConns.");

  for (cl = options->Bridges; cl; cl = cl->next) {
    if (parse_bridge_line(cl->value, 1)<0)
      REJECT("Bridge line did not parse. See logs for details.");
  }

  for (cl = options->ClientTransportPlugin; cl; cl = cl->next) {
    if (parse_client_transport_line(cl->value, 1)<0)
      REJECT("Transport line did not parse. See logs for details.");
  }

  for (cl = options->ServerTransportPlugin; cl; cl = cl->next) {
    if (parse_server_transport_line(cl->value, 1)<0)
      REJECT("Server transport line did not parse. See logs for details.");
  }

  if (options->ServerTransportPlugin && !server_mode(options)) {
    log_notice(LD_GENERAL, "Tor is not configured as a relay but you specified"
               " a ServerTransportPlugin line (%s). The ServerTransportPlugin "
               "line will be ignored.",
               escaped(options->ServerTransportPlugin->value));
  }

  for (cl = options->ServerTransportListenAddr; cl; cl = cl->next) {
    /** If get_bindaddr_from_transport_listen_line() fails with
        'transport' being NULL, it means that something went wrong
        while parsing the ServerTransportListenAddr line. */
    char *bindaddr = get_bindaddr_from_transport_listen_line(cl->value, NULL);
    if (!bindaddr)
      REJECT("ServerTransportListenAddr did not parse. See logs for details.");
    tor_free(bindaddr);
  }

  if (options->ServerTransportListenAddr && !options->ServerTransportPlugin) {
    log_notice(LD_GENERAL, "You need at least a single managed-proxy to "
               "specify a transport listen address. The "
               "ServerTransportListenAddr line will be ignored.");
  }

  if (options->ConstrainedSockets) {
    /* If the user wants to constrain socket buffer use, make sure the desired
     * limit is between MIN|MAX_TCPSOCK_BUFFER in k increments. */
    if (options->ConstrainedSockSize < MIN_CONSTRAINED_TCP_BUFFER ||
        options->ConstrainedSockSize > MAX_CONSTRAINED_TCP_BUFFER ||
        options->ConstrainedSockSize % 1024) {
      tor_asprintf(msg,
          "ConstrainedSockSize is invalid.  Must be a value between %d and %d "
          "in 1024 byte increments.",
          MIN_CONSTRAINED_TCP_BUFFER, MAX_CONSTRAINED_TCP_BUFFER);
      return -1;
    }
    if (options->DirPort_set) {
      /* Providing cached directory entries while system TCP buffers are scarce
       * will exacerbate the socket errors.  Suggest that this be disabled. */
      COMPLAIN("You have requested constrained socket buffers while also "
               "serving directory entries via DirPort.  It is strongly "
               "suggested that you disable serving directory requests when "
               "system TCP buffer resources are scarce.");
    }
  }

  if (options->V3AuthVoteDelay + options->V3AuthDistDelay >=
      options->V3AuthVotingInterval/2) {
    REJECT("V3AuthVoteDelay plus V3AuthDistDelay must be less than half "
           "V3AuthVotingInterval");
  }
  if (options->V3AuthVoteDelay < MIN_VOTE_SECONDS)
    REJECT("V3AuthVoteDelay is way too low.");
  if (options->V3AuthDistDelay < MIN_DIST_SECONDS)
    REJECT("V3AuthDistDelay is way too low.");

  if (options->V3AuthNIntervalsValid < 2)
    REJECT("V3AuthNIntervalsValid must be at least 2.");

  if (options->V3AuthVotingInterval < MIN_VOTE_INTERVAL) {
    REJECT("V3AuthVotingInterval is insanely low.");
  } else if (options->V3AuthVotingInterval > 24*60*60) {
    REJECT("V3AuthVotingInterval is insanely high.");
  } else if (((24*60*60) % options->V3AuthVotingInterval) != 0) {
    COMPLAIN("V3AuthVotingInterval does not divide evenly into 24 hours.");
  }

  if (rend_config_services(options, 1) < 0)
    REJECT("Failed to configure rendezvous options. See logs for details.");

  /* Parse client-side authorization for hidden services. */
  if (rend_parse_service_authorization(options, 1) < 0)
    REJECT("Failed to configure client authorization for hidden services. "
           "See logs for details.");

  if (parse_virtual_addr_network(options->VirtualAddrNetwork, 1, NULL)<0)
    return -1;

  if (options->PreferTunneledDirConns && !options->TunnelDirConns)
    REJECT("Must set TunnelDirConns if PreferTunneledDirConns is set.");

  if ((options->Socks4Proxy || options->Socks5Proxy) &&
      !options->HTTPProxy && !options->PreferTunneledDirConns)
    REJECT("When Socks4Proxy or Socks5Proxy is configured, "
           "PreferTunneledDirConns and TunnelDirConns must both be "
           "set to 1, or HTTPProxy must be configured.");

  if (options->AutomapHostsSuffixes) {
    SMARTLIST_FOREACH(options->AutomapHostsSuffixes, char *, suf,
    {
      size_t len = strlen(suf);
      if (len && suf[len-1] == '.')
        suf[len-1] = '\0';
    });
  }

  if (options->TestingTorNetwork &&
      !(options->DirServers ||
        (options->AlternateDirAuthority &&
         options->AlternateBridgeAuthority))) {
    REJECT("TestingTorNetwork may only be configured in combination with "
           "a non-default set of DirServer or both of AlternateDirAuthority "
           "and AlternateBridgeAuthority configured.");
  }

  if (options->AllowSingleHopExits && !options->DirServers) {
    COMPLAIN("You have set AllowSingleHopExits; now your relay will allow "
             "others to make one-hop exits. However, since by default most "
             "clients avoid relays that set this option, most clients will "
             "ignore you.");
  }

  /*XXXX checking for defaults manually like this is a bit fragile.*/

  /* Keep changes to hard-coded values synchronous to man page and default
   * values table. */
  if (options->TestingV3AuthInitialVotingInterval != 30*60 &&
      !options->TestingTorNetwork && !options->UsingTestNetworkDefaults_) {
    REJECT("TestingV3AuthInitialVotingInterval may only be changed in testing "
           "Tor networks!");
  } else if (options->TestingV3AuthInitialVotingInterval < MIN_VOTE_INTERVAL) {
    REJECT("TestingV3AuthInitialVotingInterval is insanely low.");
  } else if (((30*60) % options->TestingV3AuthInitialVotingInterval) != 0) {
    REJECT("TestingV3AuthInitialVotingInterval does not divide evenly into "
           "30 minutes.");
  }

  if (options->TestingV3AuthInitialVoteDelay != 5*60 &&
      !options->TestingTorNetwork && !options->UsingTestNetworkDefaults_) {

    REJECT("TestingV3AuthInitialVoteDelay may only be changed in testing "
           "Tor networks!");
  } else if (options->TestingV3AuthInitialVoteDelay < MIN_VOTE_SECONDS) {
    REJECT("TestingV3AuthInitialVoteDelay is way too low.");
  }

  if (options->TestingV3AuthInitialDistDelay != 5*60 &&
      !options->TestingTorNetwork && !options->UsingTestNetworkDefaults_) {
    REJECT("TestingV3AuthInitialDistDelay may only be changed in testing "
           "Tor networks!");
  } else if (options->TestingV3AuthInitialDistDelay < MIN_DIST_SECONDS) {
    REJECT("TestingV3AuthInitialDistDelay is way too low.");
  }

  if (options->TestingV3AuthInitialVoteDelay +
      options->TestingV3AuthInitialDistDelay >=
      options->TestingV3AuthInitialVotingInterval/2) {
    REJECT("TestingV3AuthInitialVoteDelay plus TestingV3AuthInitialDistDelay "
           "must be less than half TestingV3AuthInitialVotingInterval");
  }

  if (options->TestingAuthDirTimeToLearnReachability != 30*60 &&
      !options->TestingTorNetwork && !options->UsingTestNetworkDefaults_) {
    REJECT("TestingAuthDirTimeToLearnReachability may only be changed in "
           "testing Tor networks!");
  } else if (options->TestingAuthDirTimeToLearnReachability < 0) {
    REJECT("TestingAuthDirTimeToLearnReachability must be non-negative.");
  } else if (options->TestingAuthDirTimeToLearnReachability > 2*60*60) {
    COMPLAIN("TestingAuthDirTimeToLearnReachability is insanely high.");
  }

  if (options->TestingEstimatedDescriptorPropagationTime != 10*60 &&
      !options->TestingTorNetwork && !options->UsingTestNetworkDefaults_) {
    REJECT("TestingEstimatedDescriptorPropagationTime may only be changed in "
           "testing Tor networks!");
  } else if (options->TestingEstimatedDescriptorPropagationTime < 0) {
    REJECT("TestingEstimatedDescriptorPropagationTime must be non-negative.");
  } else if (options->TestingEstimatedDescriptorPropagationTime > 60*60) {
    COMPLAIN("TestingEstimatedDescriptorPropagationTime is insanely high.");
  }

  if (options->TestingTorNetwork) {
    log_warn(LD_CONFIG, "TestingTorNetwork is set. This will make your node "
                        "almost unusable in the public Tor network, and is "
                        "therefore only advised if you are building a "
                        "testing Tor network!");
  }

  if (options->AccelName && !options->HardwareAccel)
    options->HardwareAccel = 1;
  if (options->AccelDir && !options->AccelName)
    REJECT("Can't use hardware crypto accelerator dir without engine name.");

  if (options->PublishServerDescriptor)
    SMARTLIST_FOREACH(options->PublishServerDescriptor, const char *, pubdes, {
      if (!strcmp(pubdes, "1") || !strcmp(pubdes, "0"))
        if (smartlist_len(options->PublishServerDescriptor) > 1) {
          COMPLAIN("You have passed a list of multiple arguments to the "
                   "PublishServerDescriptor option that includes 0 or 1. "
                   "0 or 1 should only be used as the sole argument. "
                   "This configuration will be rejected in a future release.");
          break;
        }
    });

  if (options->BridgeRelay == 1 && ! options->ORPort_set)
      REJECT("BridgeRelay is 1, ORPort is not set. This is an invalid "
             "combination.");

  return 0;
#undef REJECT
#undef COMPLAIN
}

/** Helper: return true iff s1 and s2 are both NULL, or both non-NULL
 * equal strings. */
static int
opt_streq(const char *s1, const char *s2)
{
  return 0 == strcmp_opt(s1, s2);
}

/** Check if any of the previous options have changed but aren't allowed to. */
static int
options_transition_allowed(const or_options_t *old,
                           const or_options_t *new_val,
                           char **msg)
{
  if (!old)
    return 0;

  if (!opt_streq(old->PidFile, new_val->PidFile)) {
    *msg = tor_strdup("PidFile is not allowed to change.");
    return -1;
  }

  if (old->RunAsDaemon != new_val->RunAsDaemon) {
    *msg = tor_strdup("While Tor is running, changing RunAsDaemon "
                      "is not allowed.");
    return -1;
  }

  if (strcmp(old->DataDirectory,new_val->DataDirectory)!=0) {
    tor_asprintf(msg,
               "While Tor is running, changing DataDirectory "
               "(\"%s\"->\"%s\") is not allowed.",
               old->DataDirectory, new_val->DataDirectory);
    return -1;
  }

  if (!opt_streq(old->User, new_val->User)) {
    *msg = tor_strdup("While Tor is running, changing User is not allowed.");
    return -1;
  }

  if ((old->HardwareAccel != new_val->HardwareAccel)
      || !opt_streq(old->AccelName, new_val->AccelName)
      || !opt_streq(old->AccelDir, new_val->AccelDir)) {
    *msg = tor_strdup("While Tor is running, changing OpenSSL hardware "
                      "acceleration engine is not allowed.");
    return -1;
  }

  if (old->TestingTorNetwork != new_val->TestingTorNetwork) {
    *msg = tor_strdup("While Tor is running, changing TestingTorNetwork "
                      "is not allowed.");
    return -1;
  }

  if (old->DisableAllSwap != new_val->DisableAllSwap) {
    *msg = tor_strdup("While Tor is running, changing DisableAllSwap "
                      "is not allowed.");
    return -1;
  }

  if (old->TokenBucketRefillInterval != new_val->TokenBucketRefillInterval) {
    *msg = tor_strdup("While Tor is running, changing TokenBucketRefill"
                      "Interval is not allowed");
    return -1;
  }

  if (old->DisableIOCP != new_val->DisableIOCP) {
    *msg = tor_strdup("While Tor is running, changing DisableIOCP "
                      "is not allowed.");
    return -1;
  }

  if (old->DisableDebuggerAttachment &&
      !new_val->DisableDebuggerAttachment) {
    *msg = tor_strdup("While Tor is running, disabling "
                      "DisableDebuggerAttachment is not allowed.");
    return -1;
  }

  return 0;
}

/** Return 1 if any change from <b>old_options</b> to <b>new_options</b>
 * will require us to rotate the CPU and DNS workers; else return 0. */
static int
options_transition_affects_workers(const or_options_t *old_options,
                                   const or_options_t *new_options)
{
  if (!opt_streq(old_options->DataDirectory, new_options->DataDirectory) ||
      old_options->NumCPUs != new_options->NumCPUs ||
      !config_lines_eq(old_options->ORPort_lines, new_options->ORPort_lines) ||
      old_options->ServerDNSSearchDomains !=
                                       new_options->ServerDNSSearchDomains ||
      old_options->SafeLogging_ != new_options->SafeLogging_ ||
      old_options->ClientOnly != new_options->ClientOnly ||
      public_server_mode(old_options) != public_server_mode(new_options) ||
      !config_lines_eq(old_options->Logs, new_options->Logs) ||
      old_options->LogMessageDomains != new_options->LogMessageDomains)
    return 1;

  /* Check whether log options match. */

  /* Nothing that changed matters. */
  return 0;
}

/** Return 1 if any change from <b>old_options</b> to <b>new_options</b>
 * will require us to generate a new descriptor; else return 0. */
static int
options_transition_affects_descriptor(const or_options_t *old_options,
                                      const or_options_t *new_options)
{
  /* XXX We can be smarter here. If your DirPort isn't being
   * published and you just turned it off, no need to republish. Etc. */
  if (!opt_streq(old_options->DataDirectory, new_options->DataDirectory) ||
      !opt_streq(old_options->Nickname,new_options->Nickname) ||
      !opt_streq(old_options->Address,new_options->Address) ||
      !config_lines_eq(old_options->ExitPolicy,new_options->ExitPolicy) ||
      old_options->ExitPolicyRejectPrivate !=
        new_options->ExitPolicyRejectPrivate ||
      old_options->IPv6Exit != new_options->IPv6Exit ||
      !config_lines_eq(old_options->ORPort_lines,
                       new_options->ORPort_lines) ||
      !config_lines_eq(old_options->DirPort_lines,
                       new_options->DirPort_lines) ||
      old_options->ClientOnly != new_options->ClientOnly ||
      old_options->DisableNetwork != new_options->DisableNetwork ||
      old_options->PublishServerDescriptor_ !=
        new_options->PublishServerDescriptor_ ||
      get_effective_bwrate(old_options) != get_effective_bwrate(new_options) ||
      get_effective_bwburst(old_options) !=
        get_effective_bwburst(new_options) ||
      !opt_streq(old_options->ContactInfo, new_options->ContactInfo) ||
      !opt_streq(old_options->MyFamily, new_options->MyFamily) ||
      !opt_streq(old_options->AccountingStart, new_options->AccountingStart) ||
      old_options->AccountingMax != new_options->AccountingMax ||
      public_server_mode(old_options) != public_server_mode(new_options))
    return 1;

  return 0;
}

#ifdef _WIN32
/** Return the directory on windows where we expect to find our application
 * data. */
static char *
get_windows_conf_root(void)
{
  static int is_set = 0;
  static char path[MAX_PATH*2+1];
  TCHAR tpath[MAX_PATH] = {0};

  LPITEMIDLIST idl;
  IMalloc *m;
  HRESULT result;

  if (is_set)
    return path;

  /* Find X:\documents and settings\username\application data\ .
   * We would use SHGetSpecialFolder path, but that wasn't added until IE4.
   */
#ifdef ENABLE_LOCAL_APPDATA
#define APPDATA_PATH CSIDL_LOCAL_APPDATA
#else
#define APPDATA_PATH CSIDL_APPDATA
#endif
  if (!SUCCEEDED(SHGetSpecialFolderLocation(NULL, APPDATA_PATH, &idl))) {
    getcwd(path,MAX_PATH);
    is_set = 1;
    log_warn(LD_CONFIG,
             "I couldn't find your application data folder: are you "
             "running an ancient version of Windows 95? Defaulting to \"%s\"",
             path);
    return path;
  }
  /* Convert the path from an "ID List" (whatever that is!) to a path. */
  result = SHGetPathFromIDList(idl, tpath);
#ifdef UNICODE
  wcstombs(path,tpath,sizeof(path));
  path[sizeof(path)-1] = '\0';
#else
  strlcpy(path,tpath,sizeof(path));
#endif

  /* Now we need to free the memory that the path-idl was stored in.  In
   * typical Windows fashion, we can't just call 'free()' on it. */
  SHGetMalloc(&m);
  if (m) {
    m->lpVtbl->Free(m, idl);
    m->lpVtbl->Release(m);
  }
  if (!SUCCEEDED(result)) {
    return NULL;
  }
  strlcat(path,"\\tor",MAX_PATH);
  is_set = 1;
  return path;
}
#endif

/** Return the default location for our torrc file (if <b>defaults_file</b> is
 * false), or for the torrc-defaults file (if <b>defaults_file</b> is true). */
static const char *
get_default_conf_file(int defaults_file)
{
#ifdef _WIN32
  if (defaults_file) {
    static char defaults_path[MAX_PATH+1];
    tor_snprintf(defaults_path, MAX_PATH, "%s\\torrc-defaults",
                 get_windows_conf_root());
    return defaults_path;
  } else {
    static char path[MAX_PATH+1];
    tor_snprintf(path, MAX_PATH, "%s\\torrc",
                 get_windows_conf_root());
    return path;
  }
#else
  return defaults_file ? CONFDIR "/torrc-defaults" : CONFDIR "/torrc";
#endif
}

/** Verify whether lst is a string containing valid-looking comma-separated
 * nicknames, or NULL. Return 0 on success. Warn and return -1 on failure.
 */
static int
check_nickname_list(const char *lst, const char *name, char **msg)
{
  int r = 0;
  smartlist_t *sl;

  if (!lst)
    return 0;
  sl = smartlist_new();

  smartlist_split_string(sl, lst, ",",
    SPLIT_SKIP_SPACE|SPLIT_IGNORE_BLANK|SPLIT_STRIP_SPACE, 0);

  SMARTLIST_FOREACH(sl, const char *, s,
    {
      if (!is_legal_nickname_or_hexdigest(s)) {
        tor_asprintf(msg, "Invalid nickname '%s' in %s line", s, name);
        r = -1;
        break;
      }
    });
  SMARTLIST_FOREACH(sl, char *, s, tor_free(s));
  smartlist_free(sl);
  return r;
}

/** Learn config file name from command line arguments, or use the default.
 *
 * If <b>defaults_file</b> is true, we're looking for torrc-defaults;
 * otherwise, we're looking for the regular torrc_file.
 *
 * Set *<b>using_default_fname</b> to true if we're using the default
 * configuration file name; or false if we've set it from the command line.
 *
 * Set *<b>ignore_missing_torrc</b> to true if we should ignore the resulting
 * filename if it doesn't exist.
 */
static char *
find_torrc_filename(int argc, char **argv,
                    int defaults_file,
                    int *using_default_fname, int *ignore_missing_torrc)
{
  char *fname=NULL;
  int i;
  const char *fname_opt = defaults_file ? "--defaults-torrc" : "-f";
  const char *ignore_opt = defaults_file ? NULL : "--ignore-missing-torrc";

  if (defaults_file)
    *ignore_missing_torrc = 1;

  for (i = 1; i < argc; ++i) {
    if (i < argc-1 && !strcmp(argv[i],fname_opt)) {
      if (fname) {
        log(LOG_WARN, LD_CONFIG, "Duplicate %s options on command line.",
            fname_opt);
        tor_free(fname);
      }
      fname = expand_filename(argv[i+1]);

      {
        char *absfname;
        absfname = make_path_absolute(fname);
        tor_free(fname);
        fname = absfname;
      }

      *using_default_fname = 0;
      ++i;
    } else if (ignore_opt && !strcmp(argv[i],ignore_opt)) {
      *ignore_missing_torrc = 1;
    }
  }

  if (*using_default_fname) {
    /* didn't find one, try CONFDIR */
    const char *dflt = get_default_conf_file(defaults_file);
    if (dflt && file_status(dflt) == FN_FILE) {
      fname = tor_strdup(dflt);
    } else {
#ifndef _WIN32
      char *fn = NULL;
      if (!defaults_file)
        fn = expand_filename("~/.torrc");
      if (fn && file_status(fn) == FN_FILE) {
        fname = fn;
      } else {
        tor_free(fn);
        fname = tor_strdup(dflt);
      }
#else
      fname = tor_strdup(dflt);
#endif
    }
  }
  return fname;
}

/** Load a configuration file from disk, setting torrc_fname or
 * torrc_defaults_fname if successful.
 *
 * If <b>defaults_file</b> is true, load torrc-defaults; otherwise load torrc.
 *
 * Return the contents of the file on success, and NULL on failure.
 */
static char *
load_torrc_from_disk(int argc, char **argv, int defaults_file)
{
  char *fname=NULL;
  char *cf = NULL;
  int using_default_torrc = 1;
  int ignore_missing_torrc = 0;
  char **fname_var = defaults_file ? &torrc_defaults_fname : &torrc_fname;

  fname = find_torrc_filename(argc, argv, defaults_file,
                              &using_default_torrc, &ignore_missing_torrc);
  tor_assert(fname);
  log(LOG_DEBUG, LD_CONFIG, "Opening config file \"%s\"", fname);

  tor_free(*fname_var);
  *fname_var = fname;

  /* Open config file */
  if (file_status(fname) != FN_FILE ||
      !(cf = read_file_to_str(fname,0,NULL))) {
    if (using_default_torrc == 1 || ignore_missing_torrc) {
      if (!defaults_file)
        log(LOG_NOTICE, LD_CONFIG, "Configuration file \"%s\" not present, "
            "using reasonable defaults.", fname);
      tor_free(fname); /* sets fname to NULL */
      *fname_var = NULL;
      cf = tor_strdup("");
    } else {
      log(LOG_WARN, LD_CONFIG,
          "Unable to open configuration file \"%s\".", fname);
      goto err;
    }
  } else {
    log(LOG_NOTICE, LD_CONFIG, "Read configuration file \"%s\".", fname);
  }

  return cf;
 err:
  tor_free(fname);
  *fname_var = NULL;
  return NULL;
}

/** Read a configuration file into <b>options</b>, finding the configuration
 * file location based on the command line.  After loading the file
 * call options_init_from_string() to load the config.
 * Return 0 if success, -1 if failure. */
int
options_init_from_torrc(int argc, char **argv)
{
  char *cf=NULL, *cf_defaults=NULL;
  int i, command;
  int retval = -1;
  static char **backup_argv;
  static int backup_argc;
  char *command_arg = NULL;
  char *errmsg=NULL;

  if (argv) { /* first time we're called. save command line args */
    backup_argv = argv;
    backup_argc = argc;
  } else { /* we're reloading. need to clean up old options first. */
    argv = backup_argv;
    argc = backup_argc;
  }
  if (argc > 1 && (!strcmp(argv[1], "-h") || !strcmp(argv[1],"--help"))) {
    print_usage();
    exit(0);
  }
  if (argc > 1 && !strcmp(argv[1], "--list-torrc-options")) {
    /* For documenting validating whether we've documented everything. */
    list_torrc_options();
    exit(0);
  }

  if (argc > 1 && (!strcmp(argv[1],"--version"))) {
    printf("Tor version %s.\n",get_version());
    exit(0);
  }
  if (argc > 1 && (!strcmp(argv[1],"--digests"))) {
    printf("Tor version %s.\n",get_version());
    printf("%s", libor_get_digests());
    printf("%s", tor_get_digests());
    exit(0);
  }

  /* Go through command-line variables */
  if (!global_cmdline_options) {
    /* Or we could redo the list every time we pass this place.
     * It does not really matter */
    if (config_get_commandlines(argc, argv, &global_cmdline_options) < 0) {
      goto err;
    }
  }

  command = CMD_RUN_TOR;
  for (i = 1; i < argc; ++i) {
    if (!strcmp(argv[i],"--list-fingerprint")) {
      command = CMD_LIST_FINGERPRINT;
    } else if (!strcmp(argv[i],"--hash-password")) {
      command = CMD_HASH_PASSWORD;
      command_arg = tor_strdup( (i < argc-1) ? argv[i+1] : "");
      ++i;
    } else if (!strcmp(argv[i],"--verify-config")) {
      command = CMD_VERIFY_CONFIG;
    }
  }

  if (command == CMD_HASH_PASSWORD) {
    cf = tor_strdup("");
  } else {
    cf_defaults = load_torrc_from_disk(argc, argv, 1);
    cf = load_torrc_from_disk(argc, argv, 0);
    if (!cf)
      goto err;
  }

  retval = options_init_from_string(cf_defaults, cf, command, command_arg,
                                    &errmsg);

 err:

  tor_free(cf);
  tor_free(cf_defaults);
  if (errmsg) {
    log(LOG_WARN,LD_CONFIG,"%s", errmsg);
    tor_free(errmsg);
  }
  return retval < 0 ? -1 : 0;
}

/** Load the options from the configuration in <b>cf</b>, validate
 * them for consistency and take actions based on them.
 *
 * Return 0 if success, negative on error:
 *  * -1 for general errors.
 *  * -2 for failure to parse/validate,
 *  * -3 for transition not allowed
 *  * -4 for error while setting the new options
 */
setopt_err_t
options_init_from_string(const char *cf_defaults, const char *cf,
                         int command, const char *command_arg,
                         char **msg)
{
  or_options_t *oldoptions, *newoptions, *newdefaultoptions=NULL;
  config_line_t *cl;
  int retval, i;
  setopt_err_t err = SETOPT_ERR_MISC;
  tor_assert(msg);

  oldoptions = global_options; /* get_options unfortunately asserts if
                                  this is the first time we run*/

  newoptions = tor_malloc_zero(sizeof(or_options_t));
  newoptions->magic_ = OR_OPTIONS_MAGIC;
  options_init(newoptions);
  newoptions->command = command;
  newoptions->command_arg = command_arg;

  for (i = 0; i < 2; ++i) {
    const char *body = i==0 ? cf_defaults : cf;
    if (!body)
      continue;
    /* get config lines, assign them */
    retval = config_get_lines(body, &cl, 1);
    if (retval < 0) {
      err = SETOPT_ERR_PARSE;
      goto err;
    }
    retval = config_assign(&options_format, newoptions, cl, 0, 0, msg);
    config_free_lines(cl);
    if (retval < 0) {
      err = SETOPT_ERR_PARSE;
      goto err;
    }
    if (i==0)
      newdefaultoptions = config_dup(&options_format, newoptions);
  }

  /* Go through command-line variables too */
  retval = config_assign(&options_format, newoptions,
                         global_cmdline_options, 0, 0, msg);
  if (retval < 0) {
    err = SETOPT_ERR_PARSE;
    goto err;
  }

  /* If this is a testing network configuration, change defaults
   * for a list of dependent config options, re-initialize newoptions
   * with the new defaults, and assign all options to it second time. */
  if (newoptions->TestingTorNetwork) {
    /* XXXX this is a bit of a kludge.  perhaps there's a better way to do
     * this?  We could, for example, make the parsing algorithm do two passes
     * over the configuration.  If it finds any "suite" options like
     * TestingTorNetwork, it could change the defaults before its second pass.
     * Not urgent so long as this seems to work, but at any sign of trouble,
     * let's clean it up.  -NM */

    /* Change defaults. */
    int i;
    for (i = 0; testing_tor_network_defaults[i].name; ++i) {
      const config_var_t *new_var = &testing_tor_network_defaults[i];
      config_var_t *old_var =
          config_find_option_mutable(&options_format, new_var->name);
      tor_assert(new_var);
      tor_assert(old_var);
      old_var->initvalue = new_var->initvalue;
    }

    /* Clear newoptions and re-initialize them with new defaults. */
    config_free(&options_format, newoptions);
    config_free(&options_format, newdefaultoptions);
    newdefaultoptions = NULL;
    newoptions = tor_malloc_zero(sizeof(or_options_t));
    newoptions->magic_ = OR_OPTIONS_MAGIC;
    options_init(newoptions);
    newoptions->command = command;
    newoptions->command_arg = command_arg;

    /* Assign all options a second time. */
    for (i = 0; i < 2; ++i) {
      const char *body = i==0 ? cf_defaults : cf;
      if (!body)
        continue;
      /* get config lines, assign them */
      retval = config_get_lines(body, &cl, 1);
      if (retval < 0) {
        err = SETOPT_ERR_PARSE;
        goto err;
      }
      retval = config_assign(&options_format, newoptions, cl, 0, 0, msg);
      config_free_lines(cl);
      if (retval < 0) {
        err = SETOPT_ERR_PARSE;
        goto err;
      }
      if (i==0)
        newdefaultoptions = config_dup(&options_format, newoptions);
    }
    /* Assign command-line variables a second time too */
    retval = config_assign(&options_format, newoptions,
                           global_cmdline_options, 0, 0, msg);
    if (retval < 0) {
      err = SETOPT_ERR_PARSE;
      goto err;
    }
  }

  /* Validate newoptions */
  if (options_validate(oldoptions, newoptions, 0, msg) < 0) {
    err = SETOPT_ERR_PARSE; /*XXX make this a separate return value.*/
    goto err;
  }

  if (options_transition_allowed(oldoptions, newoptions, msg) < 0) {
    err = SETOPT_ERR_TRANSITION;
    goto err;
  }

  if (set_options(newoptions, msg)) {
    err = SETOPT_ERR_SETTING;
    goto err; /* frees and replaces old options */
  }
  config_free(&options_format, global_default_options);
  global_default_options = newdefaultoptions;

  return SETOPT_OK;

 err:
  config_free(&options_format, newoptions);
  config_free(&options_format, newdefaultoptions);
  if (*msg) {
    char *old_msg = *msg;
    tor_asprintf(msg, "Failed to parse/validate config: %s", old_msg);
    tor_free(old_msg);
  }
  return err;
}

/** Return the location for our configuration file.
 */
const char *
get_torrc_fname(int defaults_fname)
{
  const char *fname = defaults_fname ? torrc_defaults_fname : torrc_fname;

  if (fname)
    return fname;
  else
    return get_default_conf_file(defaults_fname);
}

/** Adjust the address map based on the MapAddress elements in the
 * configuration <b>options</b>
 */
void
config_register_addressmaps(const or_options_t *options)
{
  smartlist_t *elts;
  config_line_t *opt;
  const char *from, *to, *msg;

  addressmap_clear_configured();
  elts = smartlist_new();
  for (opt = options->AddressMap; opt; opt = opt->next) {
    smartlist_split_string(elts, opt->value, NULL,
                           SPLIT_SKIP_SPACE|SPLIT_IGNORE_BLANK, 2);
    if (smartlist_len(elts) < 2) {
      log_warn(LD_CONFIG,"MapAddress '%s' has too few arguments. Ignoring.",
               opt->value);
      goto cleanup;
    }

    from = smartlist_get(elts,0);
    to = smartlist_get(elts,1);

    if (to[0] == '.' || from[0] == '.') {
      log_warn(LD_CONFIG,"MapAddress '%s' is ambiguous - address starts with a"
              "'.'. Ignoring.",opt->value);
      goto cleanup;
    }

    if (addressmap_register_auto(from, to, 0, ADDRMAPSRC_TORRC, &msg) < 0) {
      log_warn(LD_CONFIG,"MapAddress '%s' failed: %s. Ignoring.", opt->value,
               msg);
      goto cleanup;
    }

    if (smartlist_len(elts) > 2)
      log_warn(LD_CONFIG,"Ignoring extra arguments to MapAddress.");

  cleanup:
    SMARTLIST_FOREACH(elts, char*, cp, tor_free(cp));
    smartlist_clear(elts);
  }
  smartlist_free(elts);
}

/** As addressmap_register(), but detect the wildcarded status of "from" and
 * "to", and do not steal a reference to <b>to</b>. */
/* XXXX024 move to connection_edge.c */
int
addressmap_register_auto(const char *from, const char *to,
                         time_t expires,
                         addressmap_entry_source_t addrmap_source,
                         const char **msg)
{
  int from_wildcard = 0, to_wildcard = 0;

  *msg = "whoops, forgot the error message";
  if (1) {
    if (!strcmp(to, "*") || !strcmp(from, "*")) {
      *msg = "can't remap from or to *";
      return -1;
    }
    /* Detect asterisks in expressions of type: '*.example.com' */
    if (!strncmp(from,"*.",2)) {
      from += 2;
      from_wildcard = 1;
    }
    if (!strncmp(to,"*.",2)) {
      to += 2;
      to_wildcard = 1;
    }

    if (to_wildcard && !from_wildcard) {
      *msg =  "can only use wildcard (i.e. '*.') if 'from' address "
        "uses wildcard also";
      return -1;
    }

    if (address_is_invalid_destination(to, 1)) {
      *msg = "destination is invalid";
      return -1;
    }

    addressmap_register(from, tor_strdup(to), expires, addrmap_source,
                        from_wildcard, to_wildcard);
  }
  return 0;
}

/**
 * Initialize the logs based on the configuration file.
 */
static int
options_init_logs(or_options_t *options, int validate_only)
{
  config_line_t *opt;
  int ok;
  smartlist_t *elts;
  int daemon =
#ifdef _WIN32
               0;
#else
               options->RunAsDaemon;
#endif

  if (options->LogTimeGranularity <= 0) {
    log_warn(LD_CONFIG, "Log time granularity '%d' has to be positive.",
             options->LogTimeGranularity);
    return -1;
  } else if (1000 % options->LogTimeGranularity != 0 &&
             options->LogTimeGranularity % 1000 != 0) {
    int granularity = options->LogTimeGranularity;
    if (granularity < 40) {
      do granularity++;
      while (1000 % granularity != 0);
    } else if (granularity < 1000) {
      granularity = 1000 / granularity;
      while (1000 % granularity != 0)
        granularity--;
      granularity = 1000 / granularity;
    } else {
      granularity = 1000 * ((granularity / 1000) + 1);
    }
    log_warn(LD_CONFIG, "Log time granularity '%d' has to be either a "
                        "divisor or a multiple of 1 second. Changing to "
                        "'%d'.",
             options->LogTimeGranularity, granularity);
    if (!validate_only)
      set_log_time_granularity(granularity);
  } else {
    if (!validate_only)
      set_log_time_granularity(options->LogTimeGranularity);
  }

  ok = 1;
  elts = smartlist_new();

  for (opt = options->Logs; opt; opt = opt->next) {
    log_severity_list_t *severity;
    const char *cfg = opt->value;
    severity = tor_malloc_zero(sizeof(log_severity_list_t));
    if (parse_log_severity_config(&cfg, severity) < 0) {
      log_warn(LD_CONFIG, "Couldn't parse log levels in Log option 'Log %s'",
               opt->value);
      ok = 0; goto cleanup;
    }

    smartlist_split_string(elts, cfg, NULL,
                           SPLIT_SKIP_SPACE|SPLIT_IGNORE_BLANK, 2);

    if (smartlist_len(elts) == 0)
      smartlist_add(elts, tor_strdup("stdout"));

    if (smartlist_len(elts) == 1 &&
        (!strcasecmp(smartlist_get(elts,0), "stdout") ||
         !strcasecmp(smartlist_get(elts,0), "stderr"))) {
      int err = smartlist_len(elts) &&
        !strcasecmp(smartlist_get(elts,0), "stderr");
      if (!validate_only) {
        if (daemon) {
          log_warn(LD_CONFIG,
                   "Can't log to %s with RunAsDaemon set; skipping stdout",
                   err?"stderr":"stdout");
        } else {
          add_stream_log(severity, err?"<stderr>":"<stdout>",
                         fileno(err?stderr:stdout));
        }
      }
      goto cleanup;
    }
    if (smartlist_len(elts) == 1 &&
        !strcasecmp(smartlist_get(elts,0), "syslog")) {
#ifdef HAVE_SYSLOG_H
      if (!validate_only) {
        add_syslog_log(severity);
      }
#else
      log_warn(LD_CONFIG, "Syslog is not supported on this system. Sorry.");
#endif
      goto cleanup;
    }

    if (smartlist_len(elts) == 2 &&
        !strcasecmp(smartlist_get(elts,0), "file")) {
      if (!validate_only) {
        char *fname = expand_filename(smartlist_get(elts, 1));
        if (add_file_log(severity, fname) < 0) {
          log_warn(LD_CONFIG, "Couldn't open file for 'Log %s': %s",
                   opt->value, strerror(errno));
          ok = 0;
        }
        tor_free(fname);
      }
      goto cleanup;
    }

    log_warn(LD_CONFIG, "Bad syntax on file Log option 'Log %s'",
             opt->value);
    ok = 0; goto cleanup;

  cleanup:
    SMARTLIST_FOREACH(elts, char*, cp, tor_free(cp));
    smartlist_clear(elts);
    tor_free(severity);
  }
  smartlist_free(elts);

  if (ok && !validate_only)
    logs_set_domain_logging(options->LogMessageDomains);

  return ok?0:-1;
}

/** Read the contents of a Bridge line from <b>line</b>. Return 0
 * if the line is well-formed, and -1 if it isn't. If
 * <b>validate_only</b> is 0, and the line is well-formed, then add
 * the bridge described in the line to our internal bridge list. */
static int
parse_bridge_line(const char *line, int validate_only)
{
  smartlist_t *items = NULL;
  int r;
  char *addrport=NULL, *fingerprint=NULL;
  char *transport_name=NULL;
  char *field1=NULL;
  tor_addr_t addr;
  uint16_t port = 0;
  char digest[DIGEST_LEN];

  items = smartlist_new();
  smartlist_split_string(items, line, NULL,
                         SPLIT_SKIP_SPACE|SPLIT_IGNORE_BLANK, -1);
  if (smartlist_len(items) < 1) {
    log_warn(LD_CONFIG, "Too few arguments to Bridge line.");
    goto err;
  }

  /* field1 is either a transport name or addrport */
  field1 = smartlist_get(items, 0);
  smartlist_del_keeporder(items, 0);

  if (!(strstr(field1, ".") || strstr(field1, ":"))) {
    /* new-style bridge line */
    transport_name = field1;
    if (smartlist_len(items) < 1) {
      log_warn(LD_CONFIG, "Too few items to Bridge line.");
      goto err;
    }
    addrport = smartlist_get(items, 0);
    smartlist_del_keeporder(items, 0);
  } else {
    addrport = field1;
  }

  if (tor_addr_port_lookup(addrport, &addr, &port)<0) {
    log_warn(LD_CONFIG, "Error parsing Bridge address '%s'", addrport);
    goto err;
  }
  if (!port) {
    log_info(LD_CONFIG,
             "Bridge address '%s' has no port; using default port 443.",
             addrport);
    port = 443;
  }

  if (smartlist_len(items)) {
    fingerprint = smartlist_join_strings(items, "", 0, NULL);
    if (strlen(fingerprint) != HEX_DIGEST_LEN) {
      log_warn(LD_CONFIG, "Key digest for Bridge is wrong length.");
      goto err;
    }
    if (base16_decode(digest, DIGEST_LEN, fingerprint, HEX_DIGEST_LEN)<0) {
      log_warn(LD_CONFIG, "Unable to decode Bridge key digest.");
      goto err;
    }
  }

  if (!validate_only) {
    log_debug(LD_DIR, "Bridge at %s (transport: %s) (%s)",
              fmt_addrport(&addr, port),
              transport_name ? transport_name : "no transport",
              fingerprint ? fingerprint : "no key listed");
    bridge_add_from_config(&addr, port,
                           fingerprint ? digest : NULL, transport_name);
  }

  r = 0;
  goto done;

 err:
  r = -1;

 done:
  SMARTLIST_FOREACH(items, char*, s, tor_free(s));
  smartlist_free(items);
  tor_free(addrport);
  tor_free(transport_name);
  tor_free(fingerprint);
  return r;
}

/** Read the contents of a ClientTransportPlugin line from
 * <b>line</b>. Return 0 if the line is well-formed, and -1 if it
 * isn't.
 *
 * If <b>validate_only</b> is 0, and the line is well-formed:
 * - If it's an external proxy line, add the transport described in the line to
 * our internal transport list.
 * - If it's a managed proxy line, launch the managed proxy. */
static int
parse_client_transport_line(const char *line, int validate_only)
{
  smartlist_t *items = NULL;
  int r;
  char *field2=NULL;

  const char *transports=NULL;
  smartlist_t *transport_list=NULL;
  char *addrport=NULL;
  tor_addr_t addr;
  uint16_t port = 0;
  int socks_ver=PROXY_NONE;

  /* managed proxy options */
  int is_managed=0;
  char **proxy_argv=NULL;
  char **tmp=NULL;
  int proxy_argc,i;

  int line_length;

  items = smartlist_new();
  smartlist_split_string(items, line, NULL,
                         SPLIT_SKIP_SPACE|SPLIT_IGNORE_BLANK, -1);

  line_length =  smartlist_len(items);
  if (line_length < 3) {
    log_warn(LD_CONFIG, "Too few arguments on ClientTransportPlugin line.");
    goto err;
  }

  /* Get the first line element, split it to commas into
     transport_list (in case it's multiple transports) and validate
     the transport names. */
  transports = smartlist_get(items, 0);
  transport_list = smartlist_new();
  smartlist_split_string(transport_list, transports, ",",
                         SPLIT_SKIP_SPACE|SPLIT_IGNORE_BLANK, 0);
  SMARTLIST_FOREACH_BEGIN(transport_list, const char *, transport_name) {
    if (!string_is_C_identifier(transport_name)) {
      log_warn(LD_CONFIG, "Transport name is not a C identifier (%s).",
               transport_name);
      goto err;
    }
  } SMARTLIST_FOREACH_END(transport_name);

  /* field2 is either a SOCKS version or "exec" */
  field2 = smartlist_get(items, 1);

  if (!strcmp(field2,"socks4")) {
    socks_ver = PROXY_SOCKS4;
  } else if (!strcmp(field2,"socks5")) {
    socks_ver = PROXY_SOCKS5;
  } else if (!strcmp(field2,"exec")) {
    is_managed=1;
  } else {
    log_warn(LD_CONFIG, "Strange ClientTransportPlugin field '%s'.",
             field2);
    goto err;
  }

  if (is_managed) { /* managed */
    if (!validate_only) {  /* if we are not just validating, use the
                             rest of the line as the argv of the proxy
                             to be launched */
      proxy_argc = line_length-2;
      tor_assert(proxy_argc > 0);
      proxy_argv = tor_malloc_zero(sizeof(char*)*(proxy_argc+1));
      tmp = proxy_argv;
      for (i=0;i<proxy_argc;i++) { /* store arguments */
        *tmp++ = smartlist_get(items, 2);
        smartlist_del_keeporder(items, 2);
      }
      *tmp = NULL; /*terminated with NULL, just like execve() likes it*/

      /* kickstart the thing */
      pt_kickstart_client_proxy(transport_list, proxy_argv);
    }
  } else { /* external */
    if (smartlist_len(transport_list) != 1) {
      log_warn(LD_CONFIG, "You can't have an external proxy with "
               "more than one transports.");
      goto err;
    }

    addrport = smartlist_get(items, 2);

    if (tor_addr_port_lookup(addrport, &addr, &port)<0) {
      log_warn(LD_CONFIG, "Error parsing transport "
               "address '%s'", addrport);
      goto err;
    }
    if (!port) {
      log_warn(LD_CONFIG,
               "Transport address '%s' has no port.", addrport);
      goto err;
    }

    if (!validate_only) {
      transport_add_from_config(&addr, port, smartlist_get(transport_list, 0),
                                socks_ver);

      log_info(LD_DIR, "Transport '%s' found at %s",
               transports, fmt_addrport(&addr, port));
    }
  }

  r = 0;
  goto done;

 err:
  r = -1;

 done:
  SMARTLIST_FOREACH(items, char*, s, tor_free(s));
  smartlist_free(items);
  if (transport_list) {
    SMARTLIST_FOREACH(transport_list, char*, s, tor_free(s));
    smartlist_free(transport_list);
  }

  return r;
}

/** Given a ServerTransportListenAddr <b>line</b>, return its
 *  <address:port> string. Return NULL if the line was not
 *  well-formed.
 *
 *  If <b>transport</b> is set, return NULL if the line is not
 *  referring to <b>transport</b>.
 *
 *  The returned string is allocated on the heap and it's the
 *  responsibility of the caller to free it. */
static char *
get_bindaddr_from_transport_listen_line(const char *line,const char *transport)
{
  smartlist_t *items = NULL;
  const char *parsed_transport = NULL;
  char *addrport = NULL;
  tor_addr_t addr;
  uint16_t port = 0;

  items = smartlist_new();
  smartlist_split_string(items, line, NULL,
                         SPLIT_SKIP_SPACE|SPLIT_IGNORE_BLANK, -1);

  if (smartlist_len(items) < 2) {
    log_warn(LD_CONFIG,"Too few arguments on ServerTransportListenAddr line.");
    goto err;
  }

  parsed_transport = smartlist_get(items, 0);
  addrport = tor_strdup(smartlist_get(items, 1));

  /* If 'transport' is given, check if it matches the one on the line */
  if (transport && strcmp(transport, parsed_transport))
    goto err;

  /* Validate addrport */
  if (tor_addr_port_parse(LOG_WARN, addrport, &addr, &port)<0) {
    log_warn(LD_CONFIG, "Error parsing ServerTransportListenAddr "
             "address '%s'", addrport);
    goto err;
  }

  goto done;

 err:
  tor_free(addrport);
  addrport = NULL;

 done:
  SMARTLIST_FOREACH(items, char*, s, tor_free(s));
  smartlist_free(items);

  return addrport;
}

/** Given the name of a pluggable transport in <b>transport</b>, check
 *  the configuration file to see if the user has explicitly asked for
 *  it to listen on a specific port. Return a <address:port> string if
 *  so, otherwise NULL. */
char *
get_transport_bindaddr_from_config(const char *transport)
{
  config_line_t *cl;
  const or_options_t *options = get_options();

  for (cl = options->ServerTransportListenAddr; cl; cl = cl->next) {
    char *bindaddr =
      get_bindaddr_from_transport_listen_line(cl->value, transport);
    if (bindaddr)
      return bindaddr;
  }

  return NULL;
}

/** Read the contents of a ServerTransportPlugin line from
 * <b>line</b>. Return 0 if the line is well-formed, and -1 if it
 * isn't.
 * If <b>validate_only</b> is 0, the line is well-formed, and it's a
 * managed proxy line, launch the managed proxy. */
static int
parse_server_transport_line(const char *line, int validate_only)
{
  smartlist_t *items = NULL;
  int r;
  const char *transports=NULL;
  smartlist_t *transport_list=NULL;
  char *type=NULL;
  char *addrport=NULL;
  tor_addr_t addr;
  uint16_t port = 0;

  /* managed proxy options */
  int is_managed=0;
  char **proxy_argv=NULL;
  char **tmp=NULL;
  int proxy_argc,i;

  int line_length;

  items = smartlist_new();
  smartlist_split_string(items, line, NULL,
                         SPLIT_SKIP_SPACE|SPLIT_IGNORE_BLANK, -1);

  line_length =  smartlist_len(items);
  if (line_length < 3) {
    log_warn(LD_CONFIG, "Too few arguments on ServerTransportPlugin line.");
    goto err;
  }

  /* Get the first line element, split it to commas into
     transport_list (in case it's multiple transports) and validate
     the transport names. */
  transports = smartlist_get(items, 0);
  transport_list = smartlist_new();
  smartlist_split_string(transport_list, transports, ",",
                         SPLIT_SKIP_SPACE|SPLIT_IGNORE_BLANK, 0);
  SMARTLIST_FOREACH_BEGIN(transport_list, const char *, transport_name) {
    if (!string_is_C_identifier(transport_name)) {
      log_warn(LD_CONFIG, "Transport name is not a C identifier (%s).",
               transport_name);
      goto err;
    }
  } SMARTLIST_FOREACH_END(transport_name);

  type = smartlist_get(items, 1);

  if (!strcmp(type, "exec")) {
    is_managed=1;
  } else if (!strcmp(type, "proxy")) {
    is_managed=0;
  } else {
    log_warn(LD_CONFIG, "Strange ServerTransportPlugin type '%s'", type);
    goto err;
  }

  if (is_managed) { /* managed */
    if (!validate_only) {
      proxy_argc = line_length-2;
      tor_assert(proxy_argc > 0);
      proxy_argv = tor_malloc_zero(sizeof(char*)*(proxy_argc+1));
      tmp = proxy_argv;

      for (i=0;i<proxy_argc;i++) { /* store arguments */
        *tmp++ = smartlist_get(items, 2);
        smartlist_del_keeporder(items, 2);
      }
      *tmp = NULL; /*terminated with NULL, just like execve() likes it*/

      /* kickstart the thing */
      pt_kickstart_server_proxy(transport_list, proxy_argv);
    }
  } else { /* external */
    if (smartlist_len(transport_list) != 1) {
      log_warn(LD_CONFIG, "You can't have an external proxy with "
               "more than one transports.");
      goto err;
    }

    addrport = smartlist_get(items, 2);

    if (tor_addr_port_lookup(addrport, &addr, &port)<0) {
      log_warn(LD_CONFIG, "Error parsing transport "
               "address '%s'", addrport);
      goto err;
    }
    if (!port) {
      log_warn(LD_CONFIG,
               "Transport address '%s' has no port.", addrport);
      goto err;
    }

    if (!validate_only) {
      log_info(LD_DIR, "Server transport '%s' at %s.",
               transports, fmt_addrport(&addr, port));
    }
  }

  r = 0;
  goto done;

 err:
  r = -1;

 done:
  SMARTLIST_FOREACH(items, char*, s, tor_free(s));
  smartlist_free(items);
  if (transport_list) {
    SMARTLIST_FOREACH(transport_list, char*, s, tor_free(s));
    smartlist_free(transport_list);
  }

  return r;
}

/** Read the contents of a DirServer line from <b>line</b>. If
 * <b>validate_only</b> is 0, and the line is well-formed, and it
 * shares any bits with <b>required_type</b> or <b>required_type</b>
 * is 0, then add the dirserver described in the line (minus whatever
 * bits it's missing) as a valid authority. Return 0 on success,
 * or -1 if the line isn't well-formed or if we can't add it. */
static int
parse_dir_server_line(const char *line, dirinfo_type_t required_type,
                      int validate_only)
{
  smartlist_t *items = NULL;
  int r;
  char *addrport=NULL, *address=NULL, *nickname=NULL, *fingerprint=NULL;
  uint16_t dir_port = 0, or_port = 0;
  char digest[DIGEST_LEN];
  char v3_digest[DIGEST_LEN];
  dirinfo_type_t type = V2_DIRINFO;
  int is_not_hidserv_authority = 0, is_not_v2_authority = 0;

  items = smartlist_new();
  smartlist_split_string(items, line, NULL,
                         SPLIT_SKIP_SPACE|SPLIT_IGNORE_BLANK, -1);
  if (smartlist_len(items) < 1) {
    log_warn(LD_CONFIG, "No arguments on DirServer line.");
    goto err;
  }

  if (is_legal_nickname(smartlist_get(items, 0))) {
    nickname = smartlist_get(items, 0);
    smartlist_del_keeporder(items, 0);
  }

  while (smartlist_len(items)) {
    char *flag = smartlist_get(items, 0);
    if (TOR_ISDIGIT(flag[0]))
      break;
    if (!strcasecmp(flag, "v1")) {
      type |= (V1_DIRINFO | HIDSERV_DIRINFO);
    } else if (!strcasecmp(flag, "hs")) {
      type |= HIDSERV_DIRINFO;
    } else if (!strcasecmp(flag, "no-hs")) {
      is_not_hidserv_authority = 1;
    } else if (!strcasecmp(flag, "bridge")) {
      type |= BRIDGE_DIRINFO;
    } else if (!strcasecmp(flag, "no-v2")) {
      is_not_v2_authority = 1;
    } else if (!strcasecmpstart(flag, "orport=")) {
      int ok;
      char *portstring = flag + strlen("orport=");
      or_port = (uint16_t) tor_parse_long(portstring, 10, 1, 65535, &ok, NULL);
      if (!ok)
        log_warn(LD_CONFIG, "Invalid orport '%s' on DirServer line.",
                 portstring);
    } else if (!strcasecmpstart(flag, "v3ident=")) {
      char *idstr = flag + strlen("v3ident=");
      if (strlen(idstr) != HEX_DIGEST_LEN ||
          base16_decode(v3_digest, DIGEST_LEN, idstr, HEX_DIGEST_LEN)<0) {
        log_warn(LD_CONFIG, "Bad v3 identity digest '%s' on DirServer line",
                 flag);
      } else {
        type |= V3_DIRINFO|EXTRAINFO_DIRINFO|MICRODESC_DIRINFO;
      }
    } else {
      log_warn(LD_CONFIG, "Unrecognized flag '%s' on DirServer line",
               flag);
    }
    tor_free(flag);
    smartlist_del_keeporder(items, 0);
  }
  if (is_not_hidserv_authority)
    type &= ~HIDSERV_DIRINFO;
  if (is_not_v2_authority)
    type &= ~V2_DIRINFO;

  if (smartlist_len(items) < 2) {
    log_warn(LD_CONFIG, "Too few arguments to DirServer line.");
    goto err;
  }
  addrport = smartlist_get(items, 0);
  smartlist_del_keeporder(items, 0);
  if (addr_port_lookup(LOG_WARN, addrport, &address, NULL, &dir_port)<0) {
    log_warn(LD_CONFIG, "Error parsing DirServer address '%s'", addrport);
    goto err;
  }
  if (!dir_port) {
    log_warn(LD_CONFIG, "Missing port in DirServer address '%s'",addrport);
    goto err;
  }

  fingerprint = smartlist_join_strings(items, "", 0, NULL);
  if (strlen(fingerprint) != HEX_DIGEST_LEN) {
    log_warn(LD_CONFIG, "Key digest '%s' for DirServer is wrong length %d.",
             fingerprint, (int)strlen(fingerprint));
    goto err;
  }
  if (!strcmp(fingerprint, "E623F7625FBE0C87820F11EC5F6D5377ED816294")) {
    /* a known bad fingerprint. refuse to use it. We can remove this
     * clause once Tor 0.1.2.17 is obsolete. */
    log_warn(LD_CONFIG, "Dangerous dirserver line. To correct, erase your "
             "torrc file (%s), or reinstall Tor and use the default torrc.",
             get_torrc_fname(0));
    goto err;
  }
  if (base16_decode(digest, DIGEST_LEN, fingerprint, HEX_DIGEST_LEN)<0) {
    log_warn(LD_CONFIG, "Unable to decode DirServer key digest.");
    goto err;
  }

  if (!validate_only && (!required_type || required_type & type)) {
    if (required_type)
      type &= required_type; /* pare down what we think of them as an
                              * authority for. */
    log_debug(LD_DIR, "Trusted %d dirserver at %s:%d (%s)", (int)type,
              address, (int)dir_port, (char*)smartlist_get(items,0));
    if (!add_trusted_dir_server(nickname, address, dir_port, or_port,
                                digest, v3_digest, type))
      goto err;
  }

  r = 0;
  goto done;

  err:
  r = -1;

  done:
  SMARTLIST_FOREACH(items, char*, s, tor_free(s));
  smartlist_free(items);
  tor_free(addrport);
  tor_free(address);
  tor_free(nickname);
  tor_free(fingerprint);
  return r;
}

/** Free all storage held in <b>port</b> */
static void
port_cfg_free(port_cfg_t *port)
{
  tor_free(port);
}

/** Warn for every port in <b>ports</b> that is on a publicly routable
 * address. */
static void
warn_nonlocal_client_ports(const smartlist_t *ports, const char *portname)
{
  SMARTLIST_FOREACH_BEGIN(ports, const port_cfg_t *, port) {
    if (port->is_unix_addr) {
      /* Unix sockets aren't accessible over a network. */
    } else if (!tor_addr_is_internal(&port->addr, 1)) {
      log_warn(LD_CONFIG, "You specified a public address '%s' for %sPort. "
               "Other people on the Internet might find your computer and "
               "use it as an open proxy. Please don't allow this unless you "
               "have a good reason.",
               fmt_addrport(&port->addr, port->port), portname);
    } else if (!tor_addr_is_loopback(&port->addr)) {
      log_notice(LD_CONFIG, "You configured a non-loopback address '%s' "
                 "for %sPort. This allows everybody on your local network to "
                 "use your machine as a proxy. Make sure this is what you "
                 "wanted.",
                 fmt_addrport(&port->addr, port->port), portname);
    }
  } SMARTLIST_FOREACH_END(port);
}

/** Given a list of port_cfg_t in <b>ports</b>, warn any controller port there
 * is listening on any non-loopback address.  If <b>forbid</b> is true,
 * then emit a stronger warning and remove the port from the list.
 */
static void
warn_nonlocal_controller_ports(smartlist_t *ports, unsigned forbid)
{
  int warned = 0;
  SMARTLIST_FOREACH_BEGIN(ports, port_cfg_t *, port) {
    if (port->type != CONN_TYPE_CONTROL_LISTENER)
      continue;
    if (port->is_unix_addr)
      continue;
    if (!tor_addr_is_loopback(&port->addr)) {
      if (forbid) {
        if (!warned)
          log_warn(LD_CONFIG,
                 "You have a ControlPort set to accept "
                 "unauthenticated connections from a non-local address.  "
                 "This means that programs not running on your computer "
                 "can reconfigure your Tor, without even having to guess a "
                 "password.  That's so bad that I'm closing your ControlPort "
                 "for you.  If you need to control your Tor remotely, try "
                 "enabling authentication and using a tool like stunnel or "
                 "ssh to encrypt remote access.");
        warned = 1;
        port_cfg_free(port);
        SMARTLIST_DEL_CURRENT(ports, port);
      } else {
        log_warn(LD_CONFIG, "You have a ControlPort set to accept "
                 "connections from a non-local address.  This means that "
                 "programs not running on your computer can reconfigure your "
                 "Tor.  That's pretty bad, since the controller "
                 "protocol isn't encrypted!  Maybe you should just listen on "
                 "127.0.0.1 and use a tool like stunnel or ssh to encrypt "
                 "remote connections to your control port.");
        return; /* No point in checking the rest */
      }
    }
  } SMARTLIST_FOREACH_END(port);
}

#define CL_PORT_NO_OPTIONS (1u<<0)
#define CL_PORT_WARN_NONLOCAL (1u<<1)
#define CL_PORT_ALLOW_EXTRA_LISTENADDR (1u<<2)
#define CL_PORT_SERVER_OPTIONS (1u<<3)
#define CL_PORT_FORBID_NONLOCAL (1u<<4)
#define CL_PORT_TAKES_HOSTNAMES (1u<<5)

/**
 * Parse port configuration for a single port type.
 *
 * Read entries of the "FooPort" type from the list <b>ports</b>, and
 * entries of the "FooListenAddress" type from the list
 * <b>listenaddrs</b>.  Two syntaxes are supported: a legacy syntax
 * where FooPort is at most a single entry containing a port number and
 * where FooListenAddress has any number of address:port combinations;
 * and a new syntax where there are no FooListenAddress entries and
 * where FooPort can have any number of entries of the format
 * "[Address:][Port] IsolationOptions".
 *
 * In log messages, describe the port type as <b>portname</b>.
 *
 * If no address is specified, default to <b>defaultaddr</b>.  If no
 * FooPort is given, default to defaultport (if 0, there is no default).
 *
 * If CL_PORT_NO_OPTIONS is set in <b>flags</b>, do not allow stream
 * isolation options in the FooPort entries.
 *
 * If CL_PORT_WARN_NONLOCAL is set in <b>flags</b>, warn if any of the
 * ports are not on a local address.  If CL_PORT_FORBID_NONLOCAL is set,
 * this is a contrl port with no password set: don't even allow it.
 *
 * Unless CL_PORT_ALLOW_EXTRA_LISTENADDR is set in <b>flags</b>, warn
 * if FooListenAddress is set but FooPort is 0.
 *
 * If CL_PORT_SERVER_OPTIONS is set in <b>flags</b>, do not allow stream
 * isolation options in the FooPort entries; instead allow the
 * server-port option set.
 *
 * If CL_PORT_TAKES_HOSTNAMES is set in <b>flags</b>, allow the options
 * {No,}IPv{4,6}Traffic.
 *
 * On success, if <b>out</b> is given, add a new port_cfg_t entry to
 * <b>out</b> for every port that the client should listen on.  Return 0
 * on success, -1 on failure.
 */
static int
parse_port_config(smartlist_t *out,
                  const config_line_t *ports,
                  const config_line_t *listenaddrs,
                  const char *portname,
                  int listener_type,
                  const char *defaultaddr,
                  int defaultport,
                  unsigned flags)
{
  smartlist_t *elts;
  int retval = -1;
  const unsigned is_control = (listener_type == CONN_TYPE_CONTROL_LISTENER);
  const unsigned allow_no_options = flags & CL_PORT_NO_OPTIONS;
  const unsigned use_server_options = flags & CL_PORT_SERVER_OPTIONS;
  const unsigned warn_nonlocal = flags & CL_PORT_WARN_NONLOCAL;
  const unsigned forbid_nonlocal = flags & CL_PORT_FORBID_NONLOCAL;
  const unsigned allow_spurious_listenaddr =
    flags & CL_PORT_ALLOW_EXTRA_LISTENADDR;
  const unsigned takes_hostnames = flags & CL_PORT_TAKES_HOSTNAMES;
  int got_zero_port=0, got_nonzero_port=0;

  /* FooListenAddress is deprecated; let's make it work like it used to work,
   * though. */
  if (listenaddrs) {
    int mainport = defaultport;

    if (ports && ports->next) {
      log_warn(LD_CONFIG, "%sListenAddress can't be used when there are "
               "multiple %sPort lines", portname, portname);
      return -1;
    } else if (ports) {
      if (!strcmp(ports->value, "auto")) {
        mainport = CFG_AUTO_PORT;
      } else {
        int ok;
        mainport = (int)tor_parse_long(ports->value, 10, 0, 65535, &ok, NULL);
        if (!ok) {
          log_warn(LD_CONFIG, "%sListenAddress can only be used with a single "
                   "%sPort with value \"auto\" or 1-65535 and no options set.",
                   portname, portname);
          return -1;
        }
      }
    }

    if (mainport == 0) {
      if (allow_spurious_listenaddr)
        return 1; /*DOCDOC*/
      log_warn(LD_CONFIG, "%sPort must be defined if %sListenAddress is used",
               portname, portname);
      return -1;
    }

    if (use_server_options && out) {
      /* Add a no_listen port. */
      port_cfg_t *cfg = tor_malloc_zero(sizeof(port_cfg_t));
      cfg->type = listener_type;
      cfg->port = mainport;
      tor_addr_make_unspec(&cfg->addr); /* Server ports default to 0.0.0.0 */
      cfg->no_listen = 1;
      cfg->bind_ipv4_only = 1;
      cfg->ipv4_traffic = 1;
      smartlist_add(out, cfg);
    }

    for (; listenaddrs; listenaddrs = listenaddrs->next) {
      tor_addr_t addr;
      uint16_t port = 0;
      if (tor_addr_port_lookup(listenaddrs->value, &addr, &port) < 0) {
        log_warn(LD_CONFIG, "Unable to parse %sListenAddress '%s'",
                 portname, listenaddrs->value);
        return -1;
      }
      if (out) {
        port_cfg_t *cfg = tor_malloc_zero(sizeof(port_cfg_t));
        cfg->type = listener_type;
        cfg->port = port ? port : mainport;
        tor_addr_copy(&cfg->addr, &addr);
        cfg->session_group = SESSION_GROUP_UNSET;
        cfg->isolation_flags = ISO_DEFAULT;
        cfg->no_advertise = 1;
        cfg->ipv4_traffic = 1;
        smartlist_add(out, cfg);
      }
    }

    if (warn_nonlocal && out) {
      if (is_control)
        warn_nonlocal_controller_ports(out, forbid_nonlocal);
      else
        warn_nonlocal_client_ports(out, portname);
    }
    return 0;
  } /* end if (listenaddrs) */

  /* No ListenAddress lines. If there's no FooPort, then maybe make a default
   * one. */
  if (! ports) {
    if (defaultport && out) {
       port_cfg_t *cfg = tor_malloc_zero(sizeof(port_cfg_t));
       cfg->type = listener_type;
       cfg->port = defaultport;
       tor_addr_parse(&cfg->addr, defaultaddr);
       cfg->session_group = SESSION_GROUP_UNSET;
       cfg->isolation_flags = ISO_DEFAULT;
       cfg->ipv4_traffic = 1;
       smartlist_add(out, cfg);
    }
    return 0;
  }

  /* At last we can actually parse the FooPort lines.  The syntax is:
   * [Addr:](Port|auto) [Options].*/
  elts = smartlist_new();

  for (; ports; ports = ports->next) {
    tor_addr_t addr;
    int port;
    int sessiongroup = SESSION_GROUP_UNSET;
    unsigned isolation = ISO_DEFAULT;

    char *addrport;
    uint16_t ptmp=0;
    int ok;
    int no_listen = 0, no_advertise = 0, all_addrs = 0,
      bind_ipv4_only = 0, bind_ipv6_only = 0,
      ipv4_traffic = 1, ipv6_traffic = 0, prefer_ipv6 = 0;

    smartlist_split_string(elts, ports->value, NULL,
                           SPLIT_SKIP_SPACE|SPLIT_IGNORE_BLANK, 0);
    if (smartlist_len(elts) == 0) {
      log_warn(LD_CONFIG, "Invalid %sPort line with no value", portname);
      goto err;
    }

    if (allow_no_options && smartlist_len(elts) > 1) {
      log_warn(LD_CONFIG, "Too many options on %sPort line", portname);
      goto err;
    }

    /* Now parse the addr/port value */
    addrport = smartlist_get(elts, 0);
    if (!strcmp(addrport, "auto")) {
      port = CFG_AUTO_PORT;
      tor_addr_parse(&addr, defaultaddr);
    } else if (!strcasecmpend(addrport, ":auto")) {
      char *addrtmp = tor_strndup(addrport, strlen(addrport)-5);
      port = CFG_AUTO_PORT;
      if (tor_addr_port_lookup(addrtmp, &addr, &ptmp)<0 || ptmp) {
        log_warn(LD_CONFIG, "Invalid address '%s' for %sPort",
                 escaped(addrport), portname);
        tor_free(addrtmp);
        goto err;
      }
    } else {
      /* Try parsing integer port before address, because, who knows?
         "9050" might be a valid address. */
      port = (int) tor_parse_long(addrport, 10, 0, 65535, &ok, NULL);
      if (ok) {
        tor_addr_parse(&addr, defaultaddr);
      } else if (tor_addr_port_lookup(addrport, &addr, &ptmp) == 0) {
        if (ptmp == 0) {
          log_warn(LD_CONFIG, "%sPort line has address but no port", portname);
          goto err;
        }
        port = ptmp;
      } else {
        log_warn(LD_CONFIG, "Couldn't parse address '%s' for %sPort",
                 escaped(addrport), portname);
        goto err;
      }
    }

    /* Now parse the rest of the options, if any. */
    if (use_server_options) {
      /* This is a server port; parse advertising options */
      SMARTLIST_FOREACH_BEGIN(elts, char *, elt) {
        if (elt_sl_idx == 0)
          continue; /* Skip addr:port */

        if (!strcasecmp(elt, "NoAdvertise")) {
          no_advertise = 1;
        } else if (!strcasecmp(elt, "NoListen")) {
          no_listen = 1;
#if 0
        /* not implemented yet. */
        } else if (!strcasecmp(elt, "AllAddrs")) {

          all_addrs = 1;
#endif
        } else if (!strcasecmp(elt, "IPv4Only")) {
          bind_ipv4_only = 1;
        } else if (!strcasecmp(elt, "IPv6Only")) {
          bind_ipv6_only = 1;
        } else {
          log_warn(LD_CONFIG, "Unrecognized %sPort option '%s'",
                   portname, escaped(elt));
        }
      } SMARTLIST_FOREACH_END(elt);

      if (no_advertise && no_listen) {
        log_warn(LD_CONFIG, "Tried to set both NoListen and NoAdvertise "
                 "on %sPort line '%s'",
                 portname, escaped(ports->value));
        goto err;
      }
      if (bind_ipv4_only && bind_ipv6_only) {
        log_warn(LD_CONFIG, "Tried to set both IPv4Only and IPv6Only "
                 "on %sPort line '%s'",
                 portname, escaped(ports->value));
        goto err;
      }
      if (bind_ipv4_only && tor_addr_family(&addr) == AF_INET6) {
        log_warn(LD_CONFIG, "Could not interpret %sPort address as IPv6",
                 portname);
        goto err;
      }
      if (bind_ipv6_only && tor_addr_family(&addr) == AF_INET) {
        log_warn(LD_CONFIG, "Could not interpret %sPort address as IPv4",
                 portname);
        goto err;
      }
    } else {
      /* This is a client port; parse isolation options */
      SMARTLIST_FOREACH_BEGIN(elts, char *, elt) {
        int no = 0, isoflag = 0;
        const char *elt_orig = elt;
        if (elt_sl_idx == 0)
          continue; /* Skip addr:port */
        if (!strcasecmpstart(elt, "SessionGroup=")) {
          int group = (int)tor_parse_long(elt+strlen("SessionGroup="),
                                          10, 0, INT_MAX, &ok, NULL);
          if (!ok) {
            log_warn(LD_CONFIG, "Invalid %sPort option '%s'",
                     portname, escaped(elt));
            goto err;
          }
          if (sessiongroup >= 0) {
            log_warn(LD_CONFIG, "Multiple SessionGroup options on %sPort",
                     portname);
            goto err;
          }
          sessiongroup = group;
          continue;
        }

        if (!strcasecmpstart(elt, "No")) {
          no = 1;
          elt += 2;
        }

        if (takes_hostnames) {
          if (!strcasecmp(elt, "IPv4Traffic")) {
            ipv4_traffic = ! no;
            continue;
          } else if (!strcasecmp(elt, "IPv6Traffic")) {
            ipv6_traffic = ! no;
            continue;
          } else if (!strcasecmp(elt, "PreferIPv6")) {
            prefer_ipv6 = ! no;
            continue;
          }
        }

        if (!strcasecmpend(elt, "s"))
          elt[strlen(elt)-1] = '\0'; /* kill plurals. */

        if (!strcasecmp(elt, "IsolateDestPort")) {
          isoflag = ISO_DESTPORT;
        } else if (!strcasecmp(elt, "IsolateDestAddr")) {
          isoflag = ISO_DESTADDR;
        } else if (!strcasecmp(elt, "IsolateSOCKSAuth")) {
          isoflag = ISO_SOCKSAUTH;
        } else if (!strcasecmp(elt, "IsolateClientProtocol")) {
          isoflag = ISO_CLIENTPROTO;
        } else if (!strcasecmp(elt, "IsolateClientAddr")) {
          isoflag = ISO_CLIENTADDR;
        } else {
          log_warn(LD_CONFIG, "Unrecognized %sPort option '%s'",
                   portname, escaped(elt_orig));
        }

        if (no) {
          isolation &= ~isoflag;
        } else {
          isolation |= isoflag;
        }
      } SMARTLIST_FOREACH_END(elt);
    }

    if (port)
      got_nonzero_port = 1;
    else
      got_zero_port = 1;

    if (ipv4_traffic == 0 && ipv6_traffic == 0) {
      log_warn(LD_CONFIG, "You have a %sPort entry with both IPv4 and "
               "IPv6 disabled; that won't work.", portname);
      goto err;
    }

    if (out && port) {
      port_cfg_t *cfg = tor_malloc_zero(sizeof(port_cfg_t));
      tor_addr_copy(&cfg->addr, &addr);
      cfg->port = port;
      cfg->type = listener_type;
      cfg->isolation_flags = isolation;
      cfg->session_group = sessiongroup;
      cfg->no_advertise = no_advertise;
      cfg->no_listen = no_listen;
      cfg->all_addrs = all_addrs;
      cfg->bind_ipv4_only = bind_ipv4_only;
      cfg->bind_ipv6_only = bind_ipv6_only;
      cfg->ipv4_traffic = ipv4_traffic;
      cfg->ipv6_traffic = ipv6_traffic;
      cfg->prefer_ipv6 = prefer_ipv6;

      smartlist_add(out, cfg);
    }
    SMARTLIST_FOREACH(elts, char *, cp, tor_free(cp));
    smartlist_clear(elts);
  }

  if (warn_nonlocal && out) {
    if (is_control)
      warn_nonlocal_controller_ports(out, forbid_nonlocal);
    else
      warn_nonlocal_client_ports(out, portname);
  }

  if (got_zero_port && got_nonzero_port) {
    log_warn(LD_CONFIG, "You specified a nonzero %sPort along with '%sPort 0' "
             "in the same configuration. Did you mean to disable %sPort or "
             "not?", portname, portname, portname);
    goto err;
  }

  retval = 0;
 err:
  SMARTLIST_FOREACH(elts, char *, cp, tor_free(cp));
  smartlist_free(elts);
  return retval;
}

/** Parse a list of config_line_t for an AF_UNIX unix socket listener option
 * from <b>cfg</b> and add them to <b>out</b>.  No fancy options are
 * supported: the line contains nothing but the path to the AF_UNIX socket. */
static int
parse_unix_socket_config(smartlist_t *out, const config_line_t *cfg,
                         int listener_type)
{

  if (!out)
    return 0;

  for ( ; cfg; cfg = cfg->next) {
    size_t len = strlen(cfg->value);
    port_cfg_t *port = tor_malloc_zero(sizeof(port_cfg_t) + len + 1);
    port->is_unix_addr = 1;
    memcpy(port->unix_addr, cfg->value, len+1);
    port->type = listener_type;
    smartlist_add(out, port);
  }

  return 0;
}

/** Return the number of ports which are actually going to listen with type
 * <b>listenertype</b>.  Do not count no_listen ports.  Do not count unix
 * sockets. */
static int
count_real_listeners(const smartlist_t *ports, int listenertype)
{
  int n = 0;
  SMARTLIST_FOREACH_BEGIN(ports, port_cfg_t *, port) {
    if (port->no_listen || port->is_unix_addr)
      continue;
    if (port->type != listenertype)
      continue;
    ++n;
  } SMARTLIST_FOREACH_END(port);
  return n;
}

/** Parse all client port types (Socks, DNS, Trans, NATD) from
 * <b>options</b>. On success, set *<b>n_ports_out</b> to the number
 * of ports that are listed, update the *Port_set values in
 * <b>options</b>, and return 0.  On failure, set *<b>msg</b> to a
 * description of the problem and return -1.
 *
 * If <b>validate_only</b> is false, set configured_client_ports to the
 * new list of ports parsed from <b>options</b>.
 **/
static int
parse_ports(or_options_t *options, int validate_only,
            char **msg, int *n_ports_out)
{
  smartlist_t *ports;
  int retval = -1;

  ports = smartlist_new();

  *n_ports_out = 0;

  if (parse_port_config(ports,
             options->SocksPort_lines, options->SocksListenAddress,
             "Socks", CONN_TYPE_AP_LISTENER,
             "127.0.0.1", 9050,
             CL_PORT_WARN_NONLOCAL|CL_PORT_ALLOW_EXTRA_LISTENADDR|
             CL_PORT_TAKES_HOSTNAMES) < 0) {
    *msg = tor_strdup("Invalid SocksPort/SocksListenAddress configuration");
    goto err;
  }
  if (parse_port_config(ports,
                        options->DNSPort_lines, options->DNSListenAddress,
                        "DNS", CONN_TYPE_AP_DNS_LISTENER,
                        "127.0.0.1", 0,
                        CL_PORT_WARN_NONLOCAL) < 0) {
    *msg = tor_strdup("Invalid DNSPort/DNSListenAddress configuration");
    goto err;
  }
  if (parse_port_config(ports,
                        options->TransPort_lines, options->TransListenAddress,
                        "Trans", CONN_TYPE_AP_TRANS_LISTENER,
                        "127.0.0.1", 0,
                        CL_PORT_WARN_NONLOCAL) < 0) {
    *msg = tor_strdup("Invalid TransPort/TransListenAddress configuration");
    goto err;
  }
  if (parse_port_config(ports,
                        options->NATDPort_lines, options->NATDListenAddress,
                        "NATD", CONN_TYPE_AP_NATD_LISTENER,
                        "127.0.0.1", 0,
                        CL_PORT_WARN_NONLOCAL) < 0) {
    *msg = tor_strdup("Invalid NatdPort/NatdListenAddress configuration");
    goto err;
  }
  {
    unsigned control_port_flags = CL_PORT_NO_OPTIONS | CL_PORT_WARN_NONLOCAL;
    const int any_passwords = (options->HashedControlPassword ||
                               options->HashedControlSessionPassword ||
                               options->CookieAuthentication);
    if (! any_passwords)
      control_port_flags |= CL_PORT_FORBID_NONLOCAL;

    if (parse_port_config(ports,
                          options->ControlPort_lines,
                          options->ControlListenAddress,
                          "Control", CONN_TYPE_CONTROL_LISTENER,
                          "127.0.0.1", 0,
                          control_port_flags) < 0) {
      *msg = tor_strdup("Invalid ControlPort/ControlListenAddress "
                        "configuration");
      goto err;
    }
    if (parse_unix_socket_config(ports,
                                 options->ControlSocket,
                                 CONN_TYPE_CONTROL_LISTENER) < 0) {
      *msg = tor_strdup("Invalid ControlSocket configuration");
      goto err;
    }
  }
  if (! options->ClientOnly) {
    if (parse_port_config(ports,
                          options->ORPort_lines, options->ORListenAddress,
                          "OR", CONN_TYPE_OR_LISTENER,
                          "0.0.0.0", 0,
                          CL_PORT_SERVER_OPTIONS) < 0) {
      *msg = tor_strdup("Invalid ORPort/ORListenAddress configuration");
      goto err;
    }
    if (parse_port_config(ports,
<<<<<<< HEAD
                          options->DirPort_lines, options->DirListenAddress,
=======
                          options->ExtORPort, NULL,
                          "ExtOR", CONN_TYPE_EXT_OR_LISTENER,
                          "127.0.0.1", 0,
                          CL_PORT_SERVER_OPTIONS) < 0) {
      *msg = tor_strdup("Invalid ExtORPort configuration");
      goto err;
    }
    if (parse_port_config(ports,
                          options->DirPort, options->DirListenAddress,
>>>>>>> 23f71674
                          "Dir", CONN_TYPE_DIR_LISTENER,
                          "0.0.0.0", 0,
                          CL_PORT_SERVER_OPTIONS) < 0) {
      *msg = tor_strdup("Invalid DirPort/DirListenAddress configuration");
      goto err;
    }
  }

  if (check_server_ports(ports, options) < 0) {
    *msg = tor_strdup("Misconfigured server ports");
    goto err;
  }

  *n_ports_out = smartlist_len(ports);

  retval = 0;

  /* Update the *Port_set options.  The !! here is to force a boolean out of
     an integer. */
  options->ORPort_set =
    !! count_real_listeners(ports, CONN_TYPE_OR_LISTENER);
  options->SocksPort_set =
    !! count_real_listeners(ports, CONN_TYPE_AP_LISTENER);
  options->TransPort_set =
    !! count_real_listeners(ports, CONN_TYPE_AP_TRANS_LISTENER);
  options->NATDPort_set =
    !! count_real_listeners(ports, CONN_TYPE_AP_NATD_LISTENER);
  options->ControlPort_set =
    !! count_real_listeners(ports, CONN_TYPE_CONTROL_LISTENER);
  options->DirPort_set =
    !! count_real_listeners(ports, CONN_TYPE_DIR_LISTENER);
  options->DNSPort_set =
    !! count_real_listeners(ports, CONN_TYPE_AP_DNS_LISTENER);

  if (!validate_only) {
    if (configured_ports) {
      SMARTLIST_FOREACH(configured_ports,
                        port_cfg_t *, p, port_cfg_free(p));
      smartlist_free(configured_ports);
    }
    configured_ports = ports;
    ports = NULL; /* prevent free below. */
  }

 err:
  if (ports) {
    SMARTLIST_FOREACH(ports, port_cfg_t *, p, port_cfg_free(p));
    smartlist_free(ports);
  }
  return retval;
}

/** Given a list of <b>port_cfg_t</b> in <b>ports</b>, check them for internal
 * consistency and warn as appropriate. */
static int
check_server_ports(const smartlist_t *ports,
                   const or_options_t *options)
{
  int n_orport_advertised = 0;
  int n_orport_advertised_ipv4 = 0;
  int n_orport_listeners = 0;
  int n_dirport_advertised = 0;
  int n_dirport_listeners = 0;
  int n_low_port = 0;
  int r = 0;

  SMARTLIST_FOREACH_BEGIN(ports, const port_cfg_t *, port) {
    if (port->type == CONN_TYPE_DIR_LISTENER) {
      if (! port->no_advertise)
        ++n_dirport_advertised;
      if (! port->no_listen)
        ++n_dirport_listeners;
    } else if (port->type == CONN_TYPE_OR_LISTENER) {
      if (! port->no_advertise) {
        ++n_orport_advertised;
        if (tor_addr_family(&port->addr) == AF_INET ||
            (tor_addr_family(&port->addr) == AF_UNSPEC &&
                !port->bind_ipv6_only))
          ++n_orport_advertised_ipv4;
      }
      if (! port->no_listen)
        ++n_orport_listeners;
    } else {
      continue;
    }
#ifndef _WIN32
    if (!port->no_listen && port->port < 1024)
      ++n_low_port;
#endif
  } SMARTLIST_FOREACH_END(port);

  if (n_orport_advertised && !n_orport_listeners) {
    log_warn(LD_CONFIG, "We are advertising an ORPort, but not actually "
             "listening on one.");
    r = -1;
  }
  if (n_dirport_advertised && !n_dirport_listeners) {
    log_warn(LD_CONFIG, "We are advertising a DirPort, but not actually "
             "listening on one.");
    r = -1;
  }
  if (n_dirport_advertised > 1) {
    log_warn(LD_CONFIG, "Can't advertise more than one DirPort.");
    r = -1;
  }
  if (n_orport_advertised && !n_orport_advertised_ipv4 &&
      !options->BridgeRelay) {
    log_warn(LD_CONFIG, "Configured non-bridge only to listen on an IPv6 "
             "address.");
    r = -1;
  }

  if (n_low_port && options->AccountingMax) {
    log(LOG_WARN, LD_CONFIG,
          "You have set AccountingMax to use hibernation. You have also "
          "chosen a low DirPort or OrPort. This combination can make Tor stop "
          "working when it tries to re-attach the port after a period of "
          "hibernation. Please choose a different port or turn off "
          "hibernation unless you know this combination will work on your "
          "platform.");
  }

  return r;
}

/** Return a list of port_cfg_t for client ports parsed from the
 * options. */
const smartlist_t *
get_configured_ports(void)
{
  if (!configured_ports)
    configured_ports = smartlist_new();
  return configured_ports;
}

/** Return an address:port string representation of the address
 *  where the first <b>listener_type</b> listener waits for
 *  connections. Return NULL if we couldn't find a listener. The
 *  string is allocated on the heap and it's the responsibility of the
 *  caller to free it after use.
 *
 *  This function is meant to be used by the pluggable transport proxy
 *  spawning code, please make sure that it fits your purposes before
 *  using it. */
char *
get_first_listener_addrport_string(int listener_type)
{
  static const char *ipv4_localhost = "127.0.0.1";
  static const char *ipv6_localhost = "[::1]";
  const char *address;
  uint16_t port;
  char *string = NULL;

  if (!configured_ports)
    return NULL;

  SMARTLIST_FOREACH_BEGIN(configured_ports, const port_cfg_t *, cfg) {
    if (cfg->no_listen)
      continue;

    if (cfg->type == listener_type &&
        tor_addr_family(&cfg->addr) != AF_UNSPEC) {

      /* We found the first listener of the type we are interested in! */

      /* If a listener is listening on INADDR_ANY, assume that it's
         also listening on 127.0.0.1, and point the transport proxy
         there: */
      if (tor_addr_is_null(&cfg->addr))
        address = tor_addr_is_v4(&cfg->addr) ? ipv4_localhost : ipv6_localhost;
      else
        address = fmt_and_decorate_addr(&cfg->addr);

      /* If a listener is configured with port 'auto', we are forced
         to iterate all listener connections and find out in which
         port it ended up listening: */
      if (cfg->port == CFG_AUTO_PORT) {
        port = router_get_active_listener_port_by_type(listener_type);
        if (!port)
          return NULL;
      } else {
        port = cfg->port;
      }

      tor_asprintf(&string, "%s:%u", address, port);

      return string;
    }

  } SMARTLIST_FOREACH_END(cfg);

  return NULL;
}

/** Return the first advertised port of type <b>listener_type</b> in
    <b>address_family</b>.  */
int
get_first_advertised_port_by_type_af(int listener_type, int address_family)
{
  if (!configured_ports)
    return 0;
  SMARTLIST_FOREACH_BEGIN(configured_ports, const port_cfg_t *, cfg) {
    if (cfg->type == listener_type &&
        !cfg->no_advertise &&
        (tor_addr_family(&cfg->addr) == address_family ||
         tor_addr_family(&cfg->addr) == AF_UNSPEC)) {
      if (tor_addr_family(&cfg->addr) != AF_UNSPEC ||
          (address_family == AF_INET && !cfg->bind_ipv6_only) ||
          (address_family == AF_INET6 && !cfg->bind_ipv4_only)) {
        return cfg->port;
      }
    }
  } SMARTLIST_FOREACH_END(cfg);
  return 0;
}

/** Adjust the value of options->DataDirectory, or fill it in if it's
 * absent. Return 0 on success, -1 on failure. */
static int
normalize_data_directory(or_options_t *options)
{
#ifdef _WIN32
  char *p;
  if (options->DataDirectory)
    return 0; /* all set */
  p = tor_malloc(MAX_PATH);
  strlcpy(p,get_windows_conf_root(),MAX_PATH);
  options->DataDirectory = p;
  return 0;
#else
  const char *d = options->DataDirectory;
  if (!d)
    d = "~/.tor";

 if (strncmp(d,"~/",2) == 0) {
   char *fn = expand_filename(d);
   if (!fn) {
     log_warn(LD_CONFIG,"Failed to expand filename \"%s\".", d);
     return -1;
   }
   if (!options->DataDirectory && !strcmp(fn,"/.tor")) {
     /* If our homedir is /, we probably don't want to use it. */
     /* Default to LOCALSTATEDIR/tor which is probably closer to what we
      * want. */
     log_warn(LD_CONFIG,
              "Default DataDirectory is \"~/.tor\".  This expands to "
              "\"%s\", which is probably not what you want.  Using "
              "\"%s"PATH_SEPARATOR"tor\" instead", fn, LOCALSTATEDIR);
     tor_free(fn);
     fn = tor_strdup(LOCALSTATEDIR PATH_SEPARATOR "tor");
   }
   tor_free(options->DataDirectory);
   options->DataDirectory = fn;
 }
 return 0;
#endif
}

/** Check and normalize the value of options->DataDirectory; return 0 if it
 * is sane, -1 otherwise. */
static int
validate_data_directory(or_options_t *options)
{
  if (normalize_data_directory(options) < 0)
    return -1;
  tor_assert(options->DataDirectory);
  if (strlen(options->DataDirectory) > (512-128)) {
    log_warn(LD_CONFIG, "DataDirectory is too long.");
    return -1;
  }
  return 0;
}

/** This string must remain the same forevermore. It is how we
 * recognize that the torrc file doesn't need to be backed up. */
#define GENERATED_FILE_PREFIX "# This file was generated by Tor; " \
  "if you edit it, comments will not be preserved"
/** This string can change; it tries to give the reader an idea
 * that editing this file by hand is not a good plan. */
#define GENERATED_FILE_COMMENT "# The old torrc file was renamed " \
  "to torrc.orig.1 or similar, and Tor will ignore it"

/** Save a configuration file for the configuration in <b>options</b>
 * into the file <b>fname</b>.  If the file already exists, and
 * doesn't begin with GENERATED_FILE_PREFIX, rename it.  Otherwise
 * replace it.  Return 0 on success, -1 on failure. */
static int
write_configuration_file(const char *fname, const or_options_t *options)
{
  char *old_val=NULL, *new_val=NULL, *new_conf=NULL;
  int rename_old = 0, r;

  tor_assert(fname);

  switch (file_status(fname)) {
    case FN_FILE:
      old_val = read_file_to_str(fname, 0, NULL);
      if (!old_val || strcmpstart(old_val, GENERATED_FILE_PREFIX)) {
        rename_old = 1;
      }
      tor_free(old_val);
      break;
    case FN_NOENT:
      break;
    case FN_ERROR:
    case FN_DIR:
    default:
      log_warn(LD_CONFIG,
               "Config file \"%s\" is not a file? Failing.", fname);
      return -1;
  }

  if (!(new_conf = options_dump(options, 1))) {
    log_warn(LD_BUG, "Couldn't get configuration string");
    goto err;
  }

  tor_asprintf(&new_val, "%s\n%s\n\n%s",
               GENERATED_FILE_PREFIX, GENERATED_FILE_COMMENT, new_conf);

  if (rename_old) {
    int i = 1;
    char *fn_tmp = NULL;
    while (1) {
      tor_asprintf(&fn_tmp, "%s.orig.%d", fname, i);
      if (file_status(fn_tmp) == FN_NOENT)
        break;
      tor_free(fn_tmp);
      ++i;
    }
    log_notice(LD_CONFIG, "Renaming old configuration file to \"%s\"", fn_tmp);
    if (rename(fname, fn_tmp) < 0) {
      log_warn(LD_FS,
               "Couldn't rename configuration file \"%s\" to \"%s\": %s",
               fname, fn_tmp, strerror(errno));
      tor_free(fn_tmp);
      goto err;
    }
    tor_free(fn_tmp);
  }

  if (write_str_to_file(fname, new_val, 0) < 0)
    goto err;

  r = 0;
  goto done;
 err:
  r = -1;
 done:
  tor_free(new_val);
  tor_free(new_conf);
  return r;
}

/**
 * Save the current configuration file value to disk.  Return 0 on
 * success, -1 on failure.
 **/
int
options_save_current(void)
{
  /* This fails if we can't write to our configuration file.
   *
   * If we try falling back to datadirectory or something, we have a better
   * chance of saving the configuration, but a better chance of doing
   * something the user never expected. */
  return write_configuration_file(get_torrc_fname(0), get_options());
}

/** Return the number of cpus configured in <b>options</b>.  If we are
 * told to auto-detect the number of cpus, return the auto-detected number. */
int
get_num_cpus(const or_options_t *options)
{
  if (options->NumCPUs == 0) {
    int n = compute_num_cpus();
    return (n >= 1) ? n : 1;
  } else {
    return options->NumCPUs;
  }
}

/**
 * Initialize the libevent library.
 */
static void
init_libevent(const or_options_t *options)
{
  const char *badness=NULL;
  tor_libevent_cfg cfg;

  tor_assert(options);

  configure_libevent_logging();
  /* If the kernel complains that some method (say, epoll) doesn't
   * exist, we don't care about it, since libevent will cope.
   */
  suppress_libevent_log_msg("Function not implemented");

  tor_check_libevent_header_compatibility();

  memset(&cfg, 0, sizeof(cfg));
  cfg.disable_iocp = options->DisableIOCP;
  cfg.num_cpus = get_num_cpus(options);
  cfg.msec_per_tick = options->TokenBucketRefillInterval;

  tor_libevent_initialize(&cfg);

  suppress_libevent_log_msg(NULL);

  tor_check_libevent_version(tor_libevent_get_method(),
                             server_mode(get_options()),
                             &badness);
  if (badness) {
    const char *v = tor_libevent_get_version_str();
    const char *m = tor_libevent_get_method();
    control_event_general_status(LOG_WARN,
        "BAD_LIBEVENT VERSION=%s METHOD=%s BADNESS=%s RECOVERED=NO",
                                 v, m, badness);
  }
}

/** Return a newly allocated string holding a filename relative to the data
 * directory.  If <b>sub1</b> is present, it is the first path component after
 * the data directory.  If <b>sub2</b> is also present, it is the second path
 * component after the data directory.  If <b>suffix</b> is present, it
 * is appended to the filename.
 *
 * Examples:
 *    get_datadir_fname2_suffix("a", NULL, NULL) -> $DATADIR/a
 *    get_datadir_fname2_suffix("a", NULL, ".tmp") -> $DATADIR/a.tmp
 *    get_datadir_fname2_suffix("a", "b", ".tmp") -> $DATADIR/a/b/.tmp
 *    get_datadir_fname2_suffix("a", "b", NULL) -> $DATADIR/a/b
 *
 * Note: Consider using the get_datadir_fname* macros in or.h.
 */
char *
options_get_datadir_fname2_suffix(const or_options_t *options,
                                  const char *sub1, const char *sub2,
                                  const char *suffix)
{
  char *fname = NULL;
  size_t len;
  tor_assert(options);
  tor_assert(options->DataDirectory);
  tor_assert(sub1 || !sub2); /* If sub2 is present, sub1 must be present. */
  len = strlen(options->DataDirectory);
  if (sub1) {
    len += strlen(sub1)+1;
    if (sub2)
      len += strlen(sub2)+1;
  }
  if (suffix)
    len += strlen(suffix);
  len++;
  fname = tor_malloc(len);
  if (sub1) {
    if (sub2) {
      tor_snprintf(fname, len, "%s"PATH_SEPARATOR"%s"PATH_SEPARATOR"%s",
                   options->DataDirectory, sub1, sub2);
    } else {
      tor_snprintf(fname, len, "%s"PATH_SEPARATOR"%s",
                   options->DataDirectory, sub1);
    }
  } else {
    strlcpy(fname, options->DataDirectory, len);
  }
  if (suffix)
    strlcat(fname, suffix, len);
  return fname;
}

/** Given a file name check to see whether the file exists but has not been
 * modified for a very long time.  If so, remove it. */
void
remove_file_if_very_old(const char *fname, time_t now)
{
#define VERY_OLD_FILE_AGE (28*24*60*60)
  struct stat st;

  if (stat(fname, &st)==0 && st.st_mtime < now-VERY_OLD_FILE_AGE) {
    char buf[ISO_TIME_LEN+1];
    format_local_iso_time(buf, st.st_mtime);
    log_notice(LD_GENERAL, "Obsolete file %s hasn't been modified since %s. "
               "Removing it.", fname, buf);
    unlink(fname);
  }
}

/** Return a smartlist of ports that must be forwarded by
 *  tor-fw-helper. The smartlist contains the ports in a string format
 *  that is understandable by tor-fw-helper. */
smartlist_t *
get_list_of_ports_to_forward(void)
{
  smartlist_t *ports_to_forward = smartlist_new();
  int port = 0;

  /** XXX TODO tor-fw-helper does not support forwarding ports to
      other hosts than the local one. If the user is binding to a
      different IP address, tor-fw-helper won't work.  */
  port = router_get_advertised_or_port(get_options());  /* Get ORPort */
  if (port)
    smartlist_add_asprintf(ports_to_forward, "%d:%d", port, port);

  port = router_get_advertised_dir_port(get_options(), 0); /* Get DirPort */
  if (port)
    smartlist_add_asprintf(ports_to_forward, "%d:%d", port, port);

  /* Get ports of transport proxies */
  {
    smartlist_t *transport_ports = get_transport_proxy_ports();
    if (transport_ports) {
      smartlist_add_all(ports_to_forward, transport_ports);
      smartlist_free(transport_ports);
    }
  }

  if (!smartlist_len(ports_to_forward)) {
    smartlist_free(ports_to_forward);
    ports_to_forward = NULL;
  }

  return ports_to_forward;
}

/** Helper to implement GETINFO functions about configuration variables (not
 * their values).  Given a "config/names" question, set *<b>answer</b> to a
 * new string describing the supported configuration variables and their
 * types. */
int
getinfo_helper_config(control_connection_t *conn,
                      const char *question, char **answer,
                      const char **errmsg)
{
  (void) conn;
  (void) errmsg;
  if (!strcmp(question, "config/names")) {
    smartlist_t *sl = smartlist_new();
    int i;
    for (i = 0; option_vars_[i].name; ++i) {
      const config_var_t *var = &option_vars_[i];
      const char *type;
      /* don't tell controller about triple-underscore options */
      if (!strncmp(option_vars_[i].name, "___", 3))
        continue;
      switch (var->type) {
        case CONFIG_TYPE_STRING: type = "String"; break;
        case CONFIG_TYPE_FILENAME: type = "Filename"; break;
        case CONFIG_TYPE_UINT: type = "Integer"; break;
        case CONFIG_TYPE_INT: type = "SignedInteger"; break;
        case CONFIG_TYPE_PORT: type = "Port"; break;
        case CONFIG_TYPE_INTERVAL: type = "TimeInterval"; break;
        case CONFIG_TYPE_MSEC_INTERVAL: type = "TimeMsecInterval"; break;
        case CONFIG_TYPE_MEMUNIT: type = "DataSize"; break;
        case CONFIG_TYPE_DOUBLE: type = "Float"; break;
        case CONFIG_TYPE_BOOL: type = "Boolean"; break;
        case CONFIG_TYPE_AUTOBOOL: type = "Boolean+Auto"; break;
        case CONFIG_TYPE_ISOTIME: type = "Time"; break;
        case CONFIG_TYPE_ROUTERSET: type = "RouterList"; break;
        case CONFIG_TYPE_CSV: type = "CommaList"; break;
        case CONFIG_TYPE_LINELIST: type = "LineList"; break;
        case CONFIG_TYPE_LINELIST_S: type = "Dependant"; break;
        case CONFIG_TYPE_LINELIST_V: type = "Virtual"; break;
        default:
        case CONFIG_TYPE_OBSOLETE:
          type = NULL; break;
      }
      if (!type)
        continue;
      smartlist_add_asprintf(sl, "%s %s\n",var->name,type);
    }
    *answer = smartlist_join_strings(sl, "", 0, NULL);
    SMARTLIST_FOREACH(sl, char *, c, tor_free(c));
    smartlist_free(sl);
  } else if (!strcmp(question, "config/defaults")) {
    smartlist_t *sl = smartlist_new();
    int i;
    for (i = 0; option_vars_[i].name; ++i) {
      const config_var_t *var = &option_vars_[i];
      if (var->initvalue != NULL) {
          char *val = esc_for_log(var->initvalue);
          smartlist_add_asprintf(sl, "%s %s\n",var->name,val);
          tor_free(val);
      }
    }
    *answer = smartlist_join_strings(sl, "", 0, NULL);
    SMARTLIST_FOREACH(sl, char *, c, tor_free(c));
    smartlist_free(sl);
  }
  return 0;
}

/** Parse outbound bind address option lines. If <b>validate_only</b>
 * is not 0 update OutboundBindAddressIPv4_ and
 * OutboundBindAddressIPv6_ in <b>options</b>. On failure, set
 * <b>msg</b> (if provided) to a newly allocated string containing a
 * description of the problem and return -1. */
static int
parse_outbound_addresses(or_options_t *options, int validate_only, char **msg)
{
  const config_line_t *lines = options->OutboundBindAddress;
  int found_v4 = 0, found_v6 = 0;

  if (!validate_only) {
    memset(&options->OutboundBindAddressIPv4_, 0,
           sizeof(options->OutboundBindAddressIPv4_));
    memset(&options->OutboundBindAddressIPv6_, 0,
           sizeof(options->OutboundBindAddressIPv6_));
  }
  while (lines) {
    tor_addr_t addr, *dst_addr = NULL;
    int af = tor_addr_parse(&addr, lines->value);
    switch (af) {
    case AF_INET:
      if (found_v4) {
        if (msg)
          tor_asprintf(msg, "Multiple IPv4 outbound bind addresses "
                       "configured: %s", lines->value);
        return -1;
      }
      found_v4 = 1;
      dst_addr = &options->OutboundBindAddressIPv4_;
      break;
    case AF_INET6:
      if (found_v6) {
        if (msg)
          tor_asprintf(msg, "Multiple IPv6 outbound bind addresses "
                       "configured: %s", lines->value);
        return -1;
      }
      found_v6 = 1;
      dst_addr = &options->OutboundBindAddressIPv6_;
      break;
    default:
      if (msg)
        tor_asprintf(msg, "Outbound bind address '%s' didn't parse.",
                     lines->value);
      return -1;
    }
    if (!validate_only)
      tor_addr_copy(dst_addr, &addr);
    lines = lines->next;
  }
  return 0;
}

/** Load one of the geoip files, <a>family</a> determining which
 * one. <a>default_fname</a> is used if on Windows and
 * <a>fname</a> equals "<default>". */
static void
config_load_geoip_file_(sa_family_t family,
                        const char *fname,
                        const char *default_fname)
{
#ifdef _WIN32
  char *free_fname = NULL; /* Used to hold any temporary-allocated value */
  /* XXXX Don't use this "<default>" junk; make our filename options
   * understand prefixes somehow. -NM */
  if (!strcmp(fname, "<default>")) {
    const char *conf_root = get_windows_conf_root();
    tor_asprintf(&free_fname, "%s\\%s", conf_root, default_fname);
    fname = free_fname;
  }
  geoip_load_file(family, fname);
  tor_free(free_fname);
#else
  (void)default_fname;
  geoip_load_file(family, fname);
#endif
}

/** Load geoip files for IPv4 and IPv6 if <a>options</a> and
 * <a>old_options</a> indicate we should. */
static void
config_maybe_load_geoip_files_(const or_options_t *options,
                               const or_options_t *old_options)
{
  /* XXXX024 Reload GeoIPFile on SIGHUP. -NM */

  if (options->GeoIPFile &&
      ((!old_options || !opt_streq(old_options->GeoIPFile,
                                   options->GeoIPFile))
       || !geoip_is_loaded(AF_INET)))
    config_load_geoip_file_(AF_INET, options->GeoIPFile, "geoip");
  if (options->GeoIPv6File &&
      ((!old_options || !opt_streq(old_options->GeoIPv6File,
                                   options->GeoIPv6File))
       || !geoip_is_loaded(AF_INET6)))
    config_load_geoip_file_(AF_INET6, options->GeoIPv6File, "geoip6");
}
<|MERGE_RESOLUTION|>--- conflicted
+++ resolved
@@ -225,11 +225,8 @@
   V(ExitPolicy,                  LINELIST, NULL),
   V(ExitPolicyRejectPrivate,     BOOL,     "1"),
   V(ExitPortStatistics,          BOOL,     "0"),
-<<<<<<< HEAD
   V(ExtendAllowPrivateAddresses, BOOL,     "0"),
-=======
   V(ExtORPort,                   LINELIST, NULL),
->>>>>>> 23f71674
   V(ExtraInfoStatistics,         BOOL,     "1"),
 
 #if defined (WINCE)
@@ -5052,9 +5049,6 @@
       goto err;
     }
     if (parse_port_config(ports,
-<<<<<<< HEAD
-                          options->DirPort_lines, options->DirListenAddress,
-=======
                           options->ExtORPort, NULL,
                           "ExtOR", CONN_TYPE_EXT_OR_LISTENER,
                           "127.0.0.1", 0,
@@ -5063,8 +5057,7 @@
       goto err;
     }
     if (parse_port_config(ports,
-                          options->DirPort, options->DirListenAddress,
->>>>>>> 23f71674
+                          options->DirPort_lines, options->DirListenAddress,
                           "Dir", CONN_TYPE_DIR_LISTENER,
                           "0.0.0.0", 0,
                           CL_PORT_SERVER_OPTIONS) < 0) {
