--- conflicted
+++ resolved
@@ -697,15 +697,8 @@
     control_event_or_conn_status(or_conn, OR_CONN_EVENT_CLOSED,
                 tls_error_to_orconn_end_reason(or_conn->tls_error));
   }
-<<<<<<< HEAD
-}
-=======
-  /* Now close all the attached circuits on it. */
-  circuit_unlink_all_from_or_conn(TO_OR_CONN(conn),
-                                  END_CIRC_REASON_OR_CONN_CLOSED);
->>>>>>> 23f71674
-
-}
+}
+
 /** Return 1 if identity digest <b>id_digest</b> is known to be a
  * currently or recently running relay. Otherwise return 0. */
 int
@@ -1516,12 +1509,8 @@
 int
 connection_or_nonopen_was_started_here(or_connection_t *conn)
 {
-<<<<<<< HEAD
-  tor_assert(conn->base_.type == CONN_TYPE_OR);
-=======
-  tor_assert(conn->_base.type == CONN_TYPE_OR ||
-             conn->_base.type == CONN_TYPE_EXT_OR);
->>>>>>> 23f71674
+  tor_assert(conn->base_.type == CONN_TYPE_OR ||
+             conn->base_.type == CONN_TYPE_EXT_OR);
   if (!conn->tls)
     return 1; /* it's still in proxy states or something */
   if (conn->handshake_state)
