version: 1.0.{build}

clone_depth: 50

# Appveyor images are named after the Visual Studio version they contain.
# But we compile using MinGW, not Visual Studio.
# We use these images because they have different Windows versions.
image:
  # Windows Server 2019
  - Visual Studio 2019
  # Windows Server 2012 R2
  - Visual Studio 2015

environment:
  compiler: mingw

  matrix:
  - target: i686-w64-mingw32
    compiler_path: mingw32
    mingw_prefix: mingw-w64-i686
    hardening:
  - target: x86_64-w64-mingw32
    compiler_path: mingw64
    mingw_prefix: mingw-w64-x86_64
    # hardening doesn't work with mingw-w64-x86_64-gcc, because it's gcc 8
    hardening: --disable-gcc-hardening

matrix:
  # Don't keep building failing jobs
  fast_finish: true
  # Skip the 32-bit Windows Server 2019 job, and the 64-bit Windows Server
  # 2012 R2 job, to speed up the build.
  # The environment variables must be listed without the 'environment' tag.
  exclude:
    - image: Visual Studio 2019
      target: i686-w64-mingw32
      compiler_path: mingw32
      mingw_prefix: mingw-w64-i686
      hardening:
    - image: Visual Studio 2015
      target: x86_64-w64-mingw32
      compiler_path: mingw64
      mingw_prefix: mingw-w64-x86_64
      # hardening doesn't work with mingw-w64-x86_64-gcc, because it's gcc 8
      hardening: --disable-gcc-hardening

install:
- ps: >-
    Function Execute-Command ($commandPath)
    {
        & $commandPath $args 2>&1
        if ( $LastExitCode -ne 0 ) {
            $host.SetShouldExit( $LastExitCode )
        }
    }
    Function Execute-Bash ()
    {
        Execute-Command 'c:\msys64\usr\bin\bash' '-e' '-c' $args
    }
    <# mingw packages start with ${env:mingw_prefix}
     # unprefixed packages are from MSYS2, which is like Cygwin. Avoid them.
     #
     # Use pacman --debug to show package downloads and install locations
     #
     # All installed library dlls must be copied to the test and app
     # directories, before running tor's tests. (See below.)
     #>
    Execute-Command "C:\msys64\usr\bin\pacman" -Sy --verbose --needed --noconfirm ${env:mingw_prefix}-libevent ${env:mingw_prefix}-openssl ${env:mingw_prefix}-pkg-config ${env:mingw_prefix}-xz ${env:mingw_prefix}-zstd ;

build_script:
- ps: >-
    if ($env:compiler -eq "mingw") {
            <# use the MSYS2 compiler and user binaries to build and install #>
            $oldpath = ${env:Path} -split ';'
            $buildpath = @("C:\msys64\${env:compiler_path}\bin", "C:\msys64\usr\bin") + $oldpath
            $env:Path = @($buildpath) -join ';'
            $env:build = @("${env:APPVEYOR_BUILD_FOLDER}", $env:target) -join '\'
            Set-Location "${env:APPVEYOR_BUILD_FOLDER}"
            Execute-Bash 'autoreconf -i'
            mkdir "${env:build}"
            Set-Location "${env:build}"
            Execute-Bash "which ${env:target}-gcc"
            Execute-Bash "${env:target}-gcc --version"
            <# compile for mingw
             # mingw zstd doesn't come with a pkg-config file, so we manually
             # configure its flags. liblzma just works.
             #>
            Execute-Bash "ZSTD_CFLAGS='-L/${env:compiler_path}/include' ZSTD_LIBS='-L/${env:compiler_path}/lib -lzstd' ../configure --prefix=/${env:compiler_path} --build=${env:target} --host=${env:target} --with-openssl-dir=/${env:compiler_path} --disable-asciidoc --enable-fatal-warnings ${env:hardening}"
            Execute-Bash "V=1 make -k -j2"
            Execute-Bash "V=1 make -k -j2 install"
     }

test_script:
- ps: >-
    if ($env:compiler -eq "mingw") {
            <# use the MSYS2 compiler binaries to make check #>
            $oldpath = ${env:Path} -split ';'
            $buildpath = @("C:\msys64\${env:compiler_path}\bin") + $oldpath
            $env:Path = $buildpath -join ';'
            Set-Location "${env:build}"
<<<<<<< HEAD
            Copy-Item "C:/msys64/${env:compiler_path}/bin/libssp-0.dll" -Destination "${env:build}/src/test"
            Copy-Item "C:/msys64/${env:compiler_path}/bin/zlib1.dll" -Destination "${env:build}/src/test"
=======
            <# Some compiler dlls must be copied to the test and app
             # directories, before running tor's tests.
             #>
            Copy-Item "C:/msys64/${env:compiler_path}/bin/libssp-0.dll","C:/msys64/${env:compiler_path}/bin/zlib1.dll" -Destination "${env:build}/src/test"
            Copy-Item "C:/msys64/${env:compiler_path}/bin/libssp-0.dll","C:/msys64/${env:compiler_path}/bin/zlib1.dll" -Destination "${env:build}/src/app"
            <# All installed library dlls must be copied to the test and app
             # directories, before running tor's tests.
             # (See install command above.)
             #>
            Copy-Item "C:/${env:compiler_path}/bin/libcrypto*.dll","C:/${env:compiler_path}/bin/libssl*.dll","C:/${env:compiler_path}/bin/liblzma*.dll","C:/${env:compiler_path}/bin/libevent*.dll","C:/${env:compiler_path}/bin/libzstd*.dll" -Destination "${env:build}/src/test"
            Copy-Item "C:/${env:compiler_path}/bin/libcrypto*.dll","C:/${env:compiler_path}/bin/libssl*.dll","C:/${env:compiler_path}/bin/liblzma*.dll","C:/${env:compiler_path}/bin/libevent*.dll","C:/${env:compiler_path}/bin/libzstd*.dll" -Destination "${env:build}/src/app"
>>>>>>> 38e07b88
            Execute-Bash "VERBOSE=1 TOR_SKIP_TESTCASES=crypto/openssl_version make -k -j2 check"
    }

on_finish:
- ps: >-
    <# if we failed before install:, these functions won't be defined #>
    Function Execute-Command ($commandPath)
    {
        & $commandPath $args 2>&1
        if ( $LastExitCode -ne 0 ) {
            $host.SetShouldExit( $LastExitCode )
        }
    }
    Function Execute-Bash ()
    {
        Execute-Command 'c:\msys64\usr\bin\bash' '-e' '-c' $args
    }
    if ($env:compiler -eq "mingw") {
            <# use the MSYS2 user binaries to archive failures #>
            $oldpath = ${env:Path} -split ';'
            $buildpath = @("C:\msys64\usr\bin") + $oldpath
            $env:Path = @($buildpath) -join ';'
            Set-Location "${env:build}"
            <# store logs as appveyor artifacts: see the artifacts tab #>
            Execute-Bash "7z a logs.zip config.log || true"
            Execute-Bash "7z a logs.zip test-suite.log || true"
            Execute-Bash "appveyor PushArtifact logs.zip || true"
            Execute-Bash "tail -1000 config.log || true"
            Execute-Bash "cat test-suite.log || true"
    }

# notify the IRC channel of any failures
on_failure:
- cmd: C:\Python27\python.exe %APPVEYOR_BUILD_FOLDER%\scripts\test\appveyor-irc-notify.py irc.oftc.net:6697 tor-ci failure<|MERGE_RESOLUTION|>--- conflicted
+++ resolved
@@ -98,10 +98,6 @@
             $buildpath = @("C:\msys64\${env:compiler_path}\bin") + $oldpath
             $env:Path = $buildpath -join ';'
             Set-Location "${env:build}"
-<<<<<<< HEAD
-            Copy-Item "C:/msys64/${env:compiler_path}/bin/libssp-0.dll" -Destination "${env:build}/src/test"
-            Copy-Item "C:/msys64/${env:compiler_path}/bin/zlib1.dll" -Destination "${env:build}/src/test"
-=======
             <# Some compiler dlls must be copied to the test and app
              # directories, before running tor's tests.
              #>
@@ -113,7 +109,6 @@
              #>
             Copy-Item "C:/${env:compiler_path}/bin/libcrypto*.dll","C:/${env:compiler_path}/bin/libssl*.dll","C:/${env:compiler_path}/bin/liblzma*.dll","C:/${env:compiler_path}/bin/libevent*.dll","C:/${env:compiler_path}/bin/libzstd*.dll" -Destination "${env:build}/src/test"
             Copy-Item "C:/${env:compiler_path}/bin/libcrypto*.dll","C:/${env:compiler_path}/bin/libssl*.dll","C:/${env:compiler_path}/bin/liblzma*.dll","C:/${env:compiler_path}/bin/libevent*.dll","C:/${env:compiler_path}/bin/libzstd*.dll" -Destination "${env:build}/src/app"
->>>>>>> 38e07b88
             Execute-Bash "VERBOSE=1 TOR_SKIP_TESTCASES=crypto/openssl_version make -k -j2 check"
     }
 
