
EXTRA_DIST+= \
	contrib/README					\
	contrib/client-tools/torify			\
	contrib/dist/rc.subr				\
<<<<<<< HEAD
	contrib/dist/suse/tor.sh.in			\
=======
	contrib/dist/tor.sh				\
>>>>>>> 718951c6
	contrib/dist/torctl				\
	contrib/dist/tor.service.in			\
	contrib/operator-tools/tor-exit-notice.html	\
	contrib/or-tools/exitlist			\
	contrib/win32build/tor-mingw.nsi.in		\
	contrib/win32build/tor.ico			\
	contrib/win32build/tor.nsi.in

bin_SCRIPTS+= contrib/client-tools/torify<|MERGE_RESOLUTION|>--- conflicted
+++ resolved
@@ -3,11 +3,7 @@
 	contrib/README					\
 	contrib/client-tools/torify			\
 	contrib/dist/rc.subr				\
-<<<<<<< HEAD
-	contrib/dist/suse/tor.sh.in			\
-=======
 	contrib/dist/tor.sh				\
->>>>>>> 718951c6
 	contrib/dist/torctl				\
 	contrib/dist/tor.service.in			\
 	contrib/operator-tools/tor-exit-notice.html	\
